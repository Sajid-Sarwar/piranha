/***************************************************************************
 *   Copyright (C) 2009-2011 by Francesco Biscani                          *
 *   bluescarni@gmail.com                                                  *
 *                                                                         *
 *   This program is free software; you can redistribute it and/or modify  *
 *   it under the terms of the GNU General Public License as published by  *
 *   the Free Software Foundation; either version 2 of the License, or     *
 *   (at your option) any later version.                                   *
 *                                                                         *
 *   This program is distributed in the hope that it will be useful,       *
 *   but WITHOUT ANY WARRANTY; without even the implied warranty of        *
 *   MERCHANTABILITY or FITNESS FOR A PARTICULAR PURPOSE.  See the         *
 *   GNU General Public License for more details.                          *
 *                                                                         *
 *   You should have received a copy of the GNU General Public License     *
 *   along with this program; if not, write to the                         *
 *   Free Software Foundation, Inc.,                                       *
 *   59 Temple Place - Suite 330, Boston, MA  02111-1307, USA.             *
 ***************************************************************************/

#ifndef PIRANHA_POLYNOMIAL_HPP
#define PIRANHA_POLYNOMIAL_HPP

#include <algorithm>
#include <boost/numeric/conversion/cast.hpp>
#include <cmath> // For std::ceil.
#include <cstddef>
#include <functional>
#include <future>
#include <initializer_list>
#include <iterator>
#include <limits>
#include <map>
#include <mutex>
#include <numeric>
#include <stdexcept>
#include <string>
#include <tuple>
#include <type_traits>
#include <utility>
#include <vector>

#include "base_series_multiplier.hpp"
#include "config.hpp"
#include "debug_access.hpp"
#include "detail/atomic_utils.hpp"
#include "detail/cf_mult_impl.hpp"
#include "detail/divisor_series_fwd.hpp"
#include "detail/parallel_vector_transform.hpp"
#include "detail/poisson_series_fwd.hpp"
#include "detail/polynomial_fwd.hpp"
#include "detail/safe_integral_adder.hpp"
#include "detail/sfinae_types.hpp"
#include "exceptions.hpp"
#include "forwarding.hpp"
#include "ipow_substitutable_series.hpp"
#include "is_cf.hpp"
#include "key_is_multipliable.hpp"
#include "kronecker_array.hpp"
#include "kronecker_monomial.hpp"
#include "math.hpp"
#include "monomial.hpp"
#include "mp_integer.hpp"
#include "pow.hpp"
#include "power_series.hpp"
#include "safe_cast.hpp"
#include "serialization.hpp"
#include "series.hpp"
#include "series_multiplier.hpp"
#include "settings.hpp"
#include "substitutable_series.hpp"
#include "symbol.hpp"
#include "symbol_set.hpp"
#include "t_substitutable_series.hpp"
#include "thread_pool.hpp"
#include "trigonometric_series.hpp"
#include "tuning.hpp"
#include "type_traits.hpp"

namespace piranha
{

namespace detail
{

struct polynomial_tag {};

// Type trait to check the key type in polynomial.
template <typename T>
struct is_polynomial_key
{
	static const bool value = false;
};

template <typename T>
struct is_polynomial_key<kronecker_monomial<T>>
{
	static const bool value = true;
};

template <typename T, typename U>
struct is_polynomial_key<monomial<T,U>>
{
	static const bool value = true;
};

// Implementation detail to check if the monomial key supports the linear_argument() method.
template <typename Key>
struct key_has_linarg: detail::sfinae_types
{
	template <typename U>
	static auto test(const U &u) -> decltype(u.linear_argument(std::declval<const symbol_set &>()));
	static no test(...);
	static const bool value = std::is_same<std::string,decltype(test(std::declval<Key>()))>::value;
};

}

/// Polynomial class.
/**
 * This class represents multivariate polynomials as collections of multivariate polynomial terms.
 * \p Cf represents the ring over which the polynomial is defined, while \p Key represents the monomial type.
 *
 * Polynomials support an automatic degree-based truncation mechanism, disabled by default, which comes into play during
 * polynomial multiplication. It allows to discard automatically all those terms, generated during series multiplication,
 * whose total or partial degree is greater than a specified limit. This mechanism can be configured via a set of
 * thread-safe static methods, and it is enabled if:
 * - the total and partial degree of the series are represented by the same type \p D,
 * - all the truncation-related requirements in piranha::power_series are satsified,
 * - the type \p D is subtractable and the type resulting from the subtraction is still \p D.
 *
 * This class satisfies the piranha::is_series type trait.
 *
 * ## Type requirements ##
 *
 * \p Cf must be suitable for use in piranha::series as first template argument,
 * \p Key must be an instance of either piranha::monomial or piranha::kronecker_monomial.
 *
 * ## Exception safety guarantee ##
 *
 * This class provides the same guarantee as the base series type it derives from.
 *
 * ## Move semantics ##
 *
 * Move semantics is equivalent to the move semantics of the base series type it derives from.
 *
 * ## Serialization ##
 *
 * This class supports serialization if the underlying coefficient and key types do.
 *
 * @author Francesco Biscani (bluescarni@gmail.com)
 */
template <typename Cf, typename Key>
class polynomial:
	public power_series<trigonometric_series<ipow_substitutable_series<substitutable_series<t_substitutable_series<series<Cf,Key,
	polynomial<Cf,Key>>,polynomial<Cf,Key>>,polynomial<Cf,Key>>,polynomial<Cf,Key>>>,polynomial<Cf,Key>>,detail::polynomial_tag
{
		// Check the key.
		PIRANHA_TT_CHECK(detail::is_polynomial_key,Key);
		// Make friend with debug class.
		template <typename>
		friend class debug_access;
		// Make friend with Poisson series.
		template <typename>
		friend class poisson_series;
		// Make friend with divisor series.
		template <typename, typename>
		friend class divisor_series;
		// The base class.
		using base = power_series<trigonometric_series<ipow_substitutable_series<substitutable_series<t_substitutable_series<series<Cf,Key,
			polynomial<Cf,Key>>,polynomial<Cf,Key>>,polynomial<Cf,Key>>,polynomial<Cf,Key>>>,polynomial<Cf,Key>>;
		template <typename Str>
		void construct_from_string(Str &&str)
		{
			typedef typename base::term_type term_type;
			// Insert the symbol.
			this->m_symbol_set.add(symbol(std::forward<Str>(str)));
			// Construct and insert the term.
			this->insert(term_type(Cf(1),typename term_type::key_type{1}));
		}
		template <typename T = Key, typename std::enable_if<detail::key_has_linarg<T>::value && has_safe_cast<integer,Cf>::value,int>::type = 0>
		std::map<std::string,integer> integral_combination() const
		{
			try {
				std::map<std::string,integer> retval;
				for (auto it = this->m_container.begin(); it != this->m_container.end(); ++it) {
					const std::string lin_arg = it->m_key.linear_argument(this->m_symbol_set);
					piranha_assert(retval.find(lin_arg) == retval.end());
					retval[lin_arg] = safe_cast<integer>(it->m_cf);
				}
				return retval;
			} catch (const std::invalid_argument &) {
				piranha_throw(std::invalid_argument,"polynomial is not an integral linear combination");
			}
		}
		template <typename T = Key, typename std::enable_if<!detail::key_has_linarg<T>::value || !has_safe_cast<integer,Cf>::value,int>::type = 0>
		std::map<std::string,integer> integral_combination() const
		{
			piranha_throw(std::invalid_argument,"the polynomial type does not support the extraction of a linear combination");
		}
		// Integration utils.
		// Empty for SFINAE.
		template <typename T, typename = void>
		struct integrate_type_
		{};
		// The type resulting from the integration of the key of series T.
		template <typename T>
		using key_integrate_type = decltype(std::declval<const typename T::term_type::key_type &>().integrate(
			std::declval<const symbol &>(),std::declval<const symbol_set &>()).first);
		// Basic integration requirements for series T, to be satisfied both when the coefficient is integrable
		// and when it is not. ResT is the type of the result of the integration.
		template <typename T, typename ResT>
		using basic_integrate_requirements = typename std::enable_if<
			// Coefficient differentiable, and can call is_zero on the result.
			has_is_zero<decltype(math::partial(std::declval<const typename T::term_type::cf_type &>(),std::declval<const std::string &>()))>::value &&
			// The key is integrable.
			detail::true_tt<key_integrate_type<T>>::value &&
			// The result needs to be addable in-place.
			is_addable_in_place<ResT>::value &&
			// It also needs to be ctible from zero.
			std::is_constructible<ResT,int>::value
		>::type;
		// Non-integrable coefficient.
		template <typename T>
		using nic_res_type = decltype((std::declval<const T &>() * std::declval<const typename T::term_type::cf_type &>()) /
			std::declval<const key_integrate_type<T> &>());
		template <typename T>
		struct integrate_type_<T,typename std::enable_if<!is_integrable<typename T::term_type::cf_type>::value &&
			detail::true_tt<basic_integrate_requirements<T,nic_res_type<T>>>::value>::type>
		{
			using type = nic_res_type<T>;
		};
		// Integrable coefficient.
		// The type resulting from the differentiation of the key of series T.
		template <typename T>
		using key_partial_type = decltype(std::declval<const typename T::term_type::key_type &>().partial(
			std::declval<const symbol_set::positions &>(),std::declval<const symbol_set &>()).first);
		// Type resulting from the integration of the coefficient.
		template <typename T>
		using i_cf_type = decltype(math::integrate(std::declval<const typename T::term_type::cf_type &>(),std::declval<const std::string &>()));
		// Type above, multiplied by the type coming out of the derivative of the key.
		template <typename T>
		using i_cf_type_p = decltype(std::declval<const i_cf_type<T> &>() * std::declval<const key_partial_type<T> &>());
		// Final series type.
		template <typename T>
		using ic_res_type = decltype(std::declval<const i_cf_type_p<T> &>() * std::declval<const T &>());
		template <typename T>
		struct integrate_type_<T,typename std::enable_if<is_integrable<typename T::term_type::cf_type>::value &&
			detail::true_tt<basic_integrate_requirements<T,ic_res_type<T>>>::value &&
			// We need to be able to add the non-integrable type.
			is_addable_in_place<ic_res_type<T>,nic_res_type<T>>::value &&
			// We need to be able to compute the partial degree and cast it to integer.
			has_safe_cast<integer,decltype(std::declval<const typename T::term_type::key_type &>().degree(std::declval<const symbol_set::positions &>(),
			std::declval<const symbol_set &>()))>::value &&
			// This is required in the initialisation of the return value.
			std::is_constructible<i_cf_type_p<T>,i_cf_type<T>>::value &&
			// We need to be able to assign the integrated coefficient times key partial.
			std::is_assignable<i_cf_type_p<T> &,i_cf_type_p<T>>::value &&
			// Needs math::negate().
			has_negate<i_cf_type_p<T>>::value
			>::type>
		{
			using type = ic_res_type<T>;
		};
		// Final typedef.
		template <typename T>
		using integrate_type = typename integrate_type_<T>::type;
		// Integration with integrable coefficient.
		template <typename T = polynomial>
		integrate_type<T> integrate_impl(const symbol &s, const typename base::term_type &term,
			const std::true_type &) const
		{
			typedef typename base::term_type term_type;
			typedef typename term_type::cf_type cf_type;
			typedef typename term_type::key_type key_type;
			// Get the partial degree of the monomial in integral form.
			integer degree;
			const symbol_set::positions pos(this->m_symbol_set,symbol_set{s});
			try {
				degree = safe_cast<integer>(term.m_key.degree(pos,this->m_symbol_set));
			} catch (const std::invalid_argument &) {
				piranha_throw(std::invalid_argument,
					"unable to perform polynomial integration: cannot extract the integral form of an exponent");
			}
			// If the degree is negative, integration by parts won't terminate.
			if (degree.sign() < 0) {
				piranha_throw(std::invalid_argument,
					"unable to perform polynomial integration: negative integral exponent");
			}
			polynomial tmp;
			tmp.set_symbol_set(this->m_symbol_set);
			key_type tmp_key = term.m_key;
			tmp.insert(term_type(cf_type(1),tmp_key));
			i_cf_type_p<T> i_cf(math::integrate(term.m_cf,s.get_name()));
			integrate_type<T> retval(i_cf * tmp);
			for (integer i(1); i <= degree; ++i) {
				// Update coefficient and key. These variables are persistent across loop iterations.
				auto partial_key = tmp_key.partial(pos,this->m_symbol_set);
				i_cf = math::integrate(i_cf,s.get_name()) * std::move(partial_key.first);
				// Account for (-1)**i.
				math::negate(i_cf);
				// Build the other factor from the derivative of the monomial.
				tmp = polynomial{};
				tmp.set_symbol_set(this->m_symbol_set);
				tmp_key = std::move(partial_key.second);
				// NOTE: don't move tmp_key, as it needs to hold a valid value
				// for the next loop iteration.
				tmp.insert(term_type(cf_type(1),tmp_key));
				retval += i_cf * tmp;
			}
			return retval;
		}
		// Integration with non-integrable coefficient.
		template <typename T = polynomial>
		integrate_type<T> integrate_impl(const symbol &, const typename base::term_type &,
			const std::false_type &) const
		{
			piranha_throw(std::invalid_argument,"unable to perform polynomial integration: coefficient type is not integrable");
		}
		// Template alias for use in pow() overload. Will check via SFINAE that the base pow() method can be called with argument T
		// and that exponentiation of key type is legal.
		template <typename T, typename Series>
		using pow_ret_type = typename std::enable_if<
			detail::true_tt<decltype(std::declval<typename Series::term_type::key_type const &>().pow(std::declval<const T &>(),std::declval<const symbol_set &>()))>::value,
			decltype(std::declval<series<Cf,Key,polynomial<Cf,Key>> const &>().pow(std::declval<const T &>()))>::type;
		PIRANHA_SERIALIZE_THROUGH_BASE(base)
		// Invert utils.
		template <typename Series>
		using inverse_type = decltype(std::declval<const Series &>().pow(-1));
		// Auto-truncation machinery.
		// The degree and partial degree types, detected via math::degree().
		template <typename T>
		using degree_type = decltype(math::degree(std::declval<const T &>()));
		template <typename T>
		using pdegree_type = decltype(math::degree(std::declval<const T &>(),std::declval<const std::vector<std::string> &>()));
		// Enablers for auto-truncation: degree and partial degree must be the same, series must support math::truncate_degree(), degree type
		// must be subtractable and yield the same type.
		template <typename T>
		using at_degree_enabler = typename std::enable_if<std::is_same<degree_type<T>,pdegree_type<T>>::value &&
			has_truncate_degree<T,degree_type<T>>::value &&
			std::is_same<decltype(std::declval<const degree_type<T> &>() - std::declval<const degree_type<T> &>()),degree_type<T>>::value,int>::type;
		// For the setter, we need the above plus we need to be able to convert safely U to the degree type.
		template <typename T, typename U>
		using at_degree_set_enabler = typename std::enable_if<detail::true_tt<at_degree_enabler<T>>::value &&
			has_safe_cast<degree_type<T>,U>::value,int>::type;
		// This needs to be separate from the other static inits because we don't have anything to init
		// if the series does not support degree computation.
		// NOTE: here the important thing is that this method does not
		// return the same object for different series types, as the intent of the truncation mechanism is that each polynomial type
		// has its own settings.
		// We need to keep this in mind if we need static resources that must be unique for the series type, sometimes adding the Derived
		// series as template argument in a toolbox might actually be necessary because of this. Note that, contrary to the, e.g., custom
		// derivatives map in series.hpp here we don't care about the type of T - we just need to be able to extract the term type
		// from it.
		template <typename T = polynomial>
		static degree_type<T> &get_at_degree_max()
		{
			// Init to zero for peace of mind - though this should never be accessed
			// if the auto-truncation is not used.
			static degree_type<T> at_degree_max(0);
			return at_degree_max;
		}
		// Enabler for string construction/assignment.
		template <typename Str>
		using str_enabler = typename std::enable_if<std::is_same<typename std::decay<Str>::type,std::string>::value ||
			std::is_same<typename std::decay<Str>::type,char *>::value ||
			std::is_same<typename std::decay<Str>::type,const char *>::value,int>::type;
		// Implementation of find_cf().
		template <typename T>
		using find_cf_enabler = typename std::enable_if<std::is_constructible<typename base::term_type::key_type,
			decltype(std::begin(std::declval<const T &>())),decltype(std::end(std::declval<const T &>())),const symbol_set &>::value &&
			has_begin_end<const T>::value,int>::type;
		template <typename T>
		using find_cf_init_list_enabler = find_cf_enabler<std::initializer_list<T>>;
		template <typename Iterator>
		Cf find_cf_impl(Iterator begin, Iterator end) const
		{
			typename base::term_type tmp_term{Cf(0),Key(begin,end,this->m_symbol_set)};
			auto it = this->m_container.find(tmp_term);
			if (it == this->m_container.end()) {
				return Cf(0);
			}
			return it->m_cf;
		}
	public:
		/// Series rebind alias.
		template <typename Cf2>
		using rebind = polynomial<Cf2,Key>;
		/// Defaulted default constructor.
		/**
		 * Will construct a polynomial with zero terms.
		 */
		polynomial() = default;
		/// Defaulted copy constructor.
		polynomial(const polynomial &) = default;
		/// Defaulted move constructor.
		polynomial(polynomial &&) = default;
		/// Constructor from symbol name.
		/**
		 * \note
		 * This template constructor is enabled only if the decay type of \p Str is a C or C++ string.
		 *
		 * Will construct a univariate polynomial made of a single term with unitary coefficient and exponent, representing
		 * the symbolic variable \p name. The type of \p name must be a string type (either C or C++).
		 *
		 * @param[in] name name of the symbolic variable that the polynomial will represent.
		 *
		 * @throws unspecified any exception thrown by:
		 * - piranha::symbol_set::add(),
		 * - the constructor of piranha::symbol from string,
		 * - the invoked constructor of the coefficient type,
		 * - the invoked constructor of the key type,
		 * - the constructor of the term type from coefficient and key,
		 * - piranha::series::insert().
		 */
		template <typename Str, str_enabler<Str> = 0>
		explicit polynomial(Str &&name) : base()
		{
			construct_from_string(std::forward<Str>(name));
		}
		PIRANHA_FORWARDING_CTOR(polynomial,base)
		/// Trivial destructor.
		~polynomial()
		{
			PIRANHA_TT_CHECK(is_cf,polynomial);
			PIRANHA_TT_CHECK(is_series,polynomial);
		}
		/// Defaulted copy assignment operator.
		polynomial &operator=(const polynomial &) = default;
		/// Defaulted move assignment operator.
		polynomial &operator=(polynomial &&) = default;
		PIRANHA_FORWARDING_ASSIGNMENT(polynomial,base)
		/// Override default exponentiation method.
		/**
		 * \note
		 * This method is enabled only if piranha::series::pow() can be called with exponent \p x
		 * and the key type can be raised to the power of \p x via its exponentiation method.
		 *
		 * This exponentiation override will check if the polynomial consists of a single-term with non-unitary
		 * key. In that case, the return polynomial will consist of a single term with coefficient computed via
		 * piranha::math::pow() and key computed via the monomial exponentiation method.
		 *
		 * Otherwise, the base (i.e., default) exponentiation method will be used.
		 *
		 * @param[in] x exponent.
		 *
		 * @return \p this to the power of \p x.
		 *
		 * @throws unspecified any exception thrown by:
		 * - the <tt>is_unitary()</tt> and exponentiation methods of the key type,
		 * - piranha::math::pow(),
		 * - construction of coefficient, key and term,
		 * - the copy assignment operator of piranha::symbol_set,
		 * - piranha::series::insert() and piranha::series::pow().
		 */
		template <typename T, typename Series = polynomial>
		pow_ret_type<T,Series> pow(const T &x) const
		{
			using ret_type = pow_ret_type<T,Series>;
			typedef typename ret_type::term_type term_type;
			typedef typename term_type::cf_type cf_type;
			typedef typename term_type::key_type key_type;
			if (this->size() == 1u && !this->m_container.begin()->m_key.is_unitary(this->m_symbol_set)) {
				cf_type cf(math::pow(this->m_container.begin()->m_cf,x));
				key_type key(this->m_container.begin()->m_key.pow(x,this->m_symbol_set));
				ret_type retval;
				retval.set_symbol_set(this->m_symbol_set);
				retval.insert(term_type(std::move(cf),std::move(key)));
				return retval;
			}
			return static_cast<series<Cf,Key,polynomial<Cf,Key>> const *>(this)->pow(x);
		}
		/// Inversion.
		/**
		 * @return the calling polynomial raised to -1 using piranha::polynomial::pow().
		 *
		 * @throws unspecified any exception thrown by piranha::polynomial::pow().
		 */
		template <typename Series = polynomial>
		inverse_type<Series> invert() const
		{
			return this->pow(-1);
		}
		/// Integration.
		/**
		 * \note
		 * This method is enabled only if the algorithm described below is supported by all the involved types.
		 *
		 * This method will attempt to compute the antiderivative of the polynomial term by term. If the term's coefficient does not depend on
		 * the integration variable, the result will be calculated via the integration of the corresponding monomial.
		 * Integration with respect to a variable appearing to the power of -1 will fail.
		 *
		 * Otherwise, a strategy of integration by parts is attempted, its success depending on the integrability
		 * of the coefficient and on the value of the exponent of the integration variable. The integration will
		 * fail if the exponent is negative or non-integral.
		 *
		 * @param[in] name integration variable.
		 *
		 * @return the antiderivative of \p this with respect to \p name.
		 *
		 * @throws std::invalid_argument if the integration procedure fails.
		 * @throws unspecified any exception thrown by:
		 * - piranha::symbol construction,
		 * - piranha::math::partial(), piranha::math::is_zero(), piranha::math::integrate(), piranha::safe_cast()
		 *   and piranha::math::negate(),
		 * - piranha::symbol_set::add(),
		 * - term construction,
		 * - coefficient construction, assignment and arithmetics,
		 * - integration, construction, assignment, differentiation and degree querying methods of the key type,
		 * - insert(),
		 * - series arithmetics.
		 */
		template <typename T = polynomial>
		integrate_type<T> integrate(const std::string &name) const
		{
			typedef typename base::term_type term_type;
			typedef typename term_type::cf_type cf_type;
			// Turn name into symbol.
			const symbol s(name);
			integrate_type<T> retval(0);
			const auto it_f = this->m_container.end();
			for (auto it = this->m_container.begin(); it != it_f; ++it) {
				// If the derivative of the coefficient is null, we just need to deal with
				// the integration of the key.
				if (math::is_zero(math::partial(it->m_cf,name))) {
					polynomial tmp;
					symbol_set sset = this->m_symbol_set;
					// If the variable does not exist in the arguments set, add it.
					if (!std::binary_search(sset.begin(),sset.end(),s)) {
						sset.add(s);
					}
					tmp.set_symbol_set(sset);
					auto key_int = it->m_key.integrate(s,this->m_symbol_set);
					tmp.insert(term_type(cf_type(1),std::move(key_int.second)));
					retval += (tmp * it->m_cf) / key_int.first;
				} else {
					retval += integrate_impl(s,*it,std::integral_constant<bool,is_integrable<cf_type>::value>());
				}
			}
			return retval;
		}
		/// Set total-degree-based auto-truncation.
		/**
		 * \note
		 * This method is available only if the requisites outlined in piranha::polynomial are satisfied
		 * and if \p U can be safely cast to the degree type.
		 *
		 * Setup the degree-based auto-truncation mechanism to truncate according to the total maximum degree.
		 *
		 * @param[in] max_degree maximum total degree that will be retained during automatic truncation.
		 *
		 * @throws unspecified any exception thrown by:
		 * - threading primitives,
		 * - piranha::safe_cast(),
		 * - the constructor of the degree type.
		 */
		template <typename U, typename T = polynomial, at_degree_set_enabler<T,U> = 0>
		static void set_auto_truncate_degree(const U &max_degree)
		{
			// Init out for exception safety.
			auto new_degree(safe_cast<degree_type<T>>(max_degree));
			// Initialisation of function-level statics is thread-safe, no need to lock. We get
			// a ref before the lock because the initialisation of the static could throw in principle,
			// and we want the section after the lock to be exception-free.
			auto &at_dm = get_at_degree_max();
			std::lock_guard<std::mutex> lock(s_at_degree_mutex);
			s_at_degree_mode = 1;
			at_dm = std::move(new_degree);
			// This should not throw (a vector of strings, destructors and deallocation should be noexcept).
			s_at_degree_names.clear();
		}
		/// Set partial-degree-based auto-truncation.
		/**
		 * \note
		 * This method is available only if the requisites outlined in piranha::polynomial are satisfied
		 * and if \p U can be safely cast to the degree type.
		 *
		 * Setup the degree-based auto-truncation mechanism to truncate according to the partial degree.
		 *
		 * @param[in] max_degree maximum partial degree that will be retained during automatic truncation.
		 * @param[in] names names of the variables that will be considered during the computation of the
		 * partial degree.
		 *
		 * @throws unspecified any exception thrown by:
		 * - threading primitives,
		 * - piranha::safe_cast(),
		 * - the constructor of the degree type,
		 * - memory allocation errors in standard containers.
		 */
		template <typename U, typename T = polynomial, at_degree_set_enabler<T,U> = 0>
		static void set_auto_truncate_degree(const U &max_degree, const std::vector<std::string> &names)
		{
			// Copy+move for exception safety.
			auto new_degree(safe_cast<degree_type<T>>(max_degree));
			auto new_names(names);
			auto &at_dm = get_at_degree_max();
			std::lock_guard<std::mutex> lock(s_at_degree_mutex);
			s_at_degree_mode = 2;
			at_dm = std::move(new_degree);
			s_at_degree_names = std::move(new_names);
		}
		/// Disable degree-based auto-truncation.
		/**
		 * \note
		 * This method is available only if the requisites outlined in piranha::polynomial are satisfied.
		 *
		 * Disable the degree-based auto-truncation mechanism.
		 *
		 * @throws unspecified any exception thrown by:
		 * - threading primitives,
		 * - the constructor of the degree type,
		 * - memory allocation errors in standard containers.
		 */
		template <typename T = polynomial, at_degree_enabler<T> = 0>
		static void unset_auto_truncate_degree()
		{
			degree_type<T> new_degree(0);
			auto &at_dm = get_at_degree_max();
			std::lock_guard<std::mutex> lock(s_at_degree_mutex);
			s_at_degree_mode = 0;
			at_dm = std::move(new_degree);
			s_at_degree_names.clear();
		}
		/// Query the status of the degree-based auto-truncation mechanism.
		/**
		 * \note
		 * This method is available only if the requisites outlined in piranha::polynomial are satisfied.
		 *
		 * This method will return a tuple of three elements describing the status of the degree-based auto-truncation mechanism.
		 * The elements of the tuple have the following meaning:
		 * - truncation mode (0 if disabled, 1 for total-degree truncation and 2 for partial-degree truncation),
		 * - the maximum degree allowed,
		 * - the list of names to be considered for partial truncation.
		 *
		 * @return a tuple representing the status of the degree-based auto-truncation mechanism.
		 *
		 * @throws unspecified any exception thrown by threading primitives or by the involved constructors.
		 */
		template <typename T = polynomial, at_degree_enabler<T> = 0>
		static std::tuple<int,degree_type<T>,std::vector<std::string>> get_auto_truncate_degree()
		{
			std::lock_guard<std::mutex> lock(s_at_degree_mutex);
			return std::make_tuple(s_at_degree_mode,get_at_degree_max(),s_at_degree_names);
		}
		/// Find coefficient.
		/**
		 * \note
		 * This method is enabled only if:
		 * - \p T satisfies piranha::has_begin_end,
		 * - \p Key can be constructed from the begin/end iterators of \p c and a piranha::symbol_set.
		 *
		 * This method will first construct a term with zero coefficient and key initialised from the begin/end iterators
		 * of \p c and the symbol set of \p this, and it will then try to locate the term inside \p this.
		 * If the term is found, its coefficient will be returned. Otherwise, a coefficient initialised
		 * from 0 will be returned.
		 *
		 * @param[in] c the container that will be used to construct the \p Key to be located.
		 *
		 * @returns the coefficient of the term whose \p Key corresponds to \p c if such term exists,
		 * zero otherwise.
		 *
		 * @throws unspecified any exception thrown by:
		 * - term, coefficient and key construction,
		 * - piranha::hash_set::find().
		 */
		template <typename T, find_cf_enabler<T> = 0>
		Cf find_cf(const T &c) const
		{
			return find_cf_impl(std::begin(c),std::end(c));
		}
		/// Find coefficient.
		/**
		 * \note
		 * This method is enabled only if \p Key can be constructed from the begin/end iterators of \p l and a piranha::symbol_set.
		 *
		 * This method is identical to the other overload with the same name, and it is provided for convenience.
		 *
		 * @param[in] l the list that will be used to construct the \p Key to be located.
		 *
		 * @returns the coefficient of the term whose \p Key corresponds to \p l if such term exists,
		 * zero otherwise.
		 *
		 * @throws unspecified any exception thrown by the other overload.
		 */
		template <typename T, find_cf_init_list_enabler<T> = 0>
		Cf find_cf(std::initializer_list<T> l) const
		{
			return find_cf_impl(std::begin(l),std::end(l));
		}
	private:
		// Static data for auto_truncate_degree.
		static std::mutex		s_at_degree_mutex;
		static int			s_at_degree_mode;
		static std::vector<std::string>	s_at_degree_names;
};

// Static inits.
template <typename Cf, typename Key>
std::mutex polynomial<Cf,Key>::s_at_degree_mutex;

template <typename Cf, typename Key>
int polynomial<Cf,Key>::s_at_degree_mode = 0;

template <typename Cf, typename Key>
std::vector<std::string> polynomial<Cf,Key>::s_at_degree_names;

namespace detail
{

template <unsigned N, typename Cf, typename Key, typename = void>
struct r_poly_impl
{
	static_assert(N > 1u,"Invalid recursion index.");
	using type = polynomial<typename r_poly_impl<N - 1u,Cf,Key>::type,Key>;
};

template <unsigned N, typename Cf, typename Key>
struct r_poly_impl<N,Cf,Key,typename std::enable_if<N == 1u>::type>
{
	using type = polynomial<Cf,Key>;
};

}

/// Recursive polynomial.
/**
 * This is a convenience alias that can be used to define multivariate polynomials
 * as univariate polynomials with univariate polynomials as coefficients.
 *
 * For instance, the type
 * @code
 * r_polynomial<1,double,k_monomial>;
 * @endcode
 * is exactly equivalent to
 * @code
 * polynomial<double,k_monomial>;
 * @endcode
 * The type
 * @code
 * r_polynomial<2,double,k_monomial>;
 * @endcode
 * is exactly equivalent to
 * @code
 * polynomial<polynomial<double,k_monomial>,k_monomial>;
 * @endcode
 * And so on for increasing values of \p N. \p N must be nonzero, or a compile-time error will be
 * generated.
 */
template <unsigned N, typename Cf, typename Key>
using r_polynomial = typename detail::r_poly_impl<N,Cf,Key>::type;

namespace detail
{

// Identification of key types for dispatching in the multiplier.
template <typename T>
struct is_kronecker_monomial
{
	static const bool value = false;
};

template <typename T>
struct is_kronecker_monomial<kronecker_monomial<T>>
{
	static const bool value = true;
};

template <typename T>
struct is_monomial
{
	static const bool value = false;
};

template <typename T, typename S>
struct is_monomial<monomial<T,S>>
{
	static const bool value = true;
};

// Identify the presence of auto-truncation methods in the poly multiplier.
template <typename S, typename T>
class has_set_auto_truncate_degree: sfinae_types
{
		// NOTE: if we have total degree auto truncation, we also have partial degree truncation.
		template <typename S1, typename T1>
		static auto test(const S1 &, const T1 &t) -> decltype(S1::set_auto_truncate_degree(t),void(),yes());
		static no test(...);
	public:
		static const bool value = std::is_same<yes,decltype(test(std::declval<S>(),std::declval<T>()))>::value;
};

template <typename S, typename T>
const bool has_set_auto_truncate_degree<S,T>::value;

template <typename S>
class has_get_auto_truncate_degree: sfinae_types
{
		template <typename S1>
		static auto test(const S1 &) -> decltype(S1::get_auto_truncate_degree(),void(),yes());
		static no test(...);
	public:
		static const bool value = std::is_same<yes,decltype(test(std::declval<S>()))>::value;
};

template <typename S>
const bool has_get_auto_truncate_degree<S>::value;

// Global enabler for the polynomial multiplier.
template <typename Series>
using poly_multiplier_enabler = typename std::enable_if<std::is_base_of<detail::polynomial_tag,Series>::value>::type;

}

/// Series multiplier specialisation for polynomials.
/**
 * This specialisation of piranha::series_multiplier is enabled when \p Series is an instance of
 * piranha::polynomial.
 *
 * ## Type requirements ##
 *
 * \p Series must be suitable for use in piranha::base_series_multiplier.
 *
 * ## Exception safety guarantee ##
 *
 * This class provides the same guarantee as piranha::base_series_multiplier.
 *
 * ## Move semantics ##
 *
 * Move semantics is equivalent to piranha::base_series_multiplier's move semantics.
 */
template <typename Series>
class series_multiplier<Series,detail::poly_multiplier_enabler<Series>>:
	public base_series_multiplier<Series>
{
		// Base multiplier type.
		using base = base_series_multiplier<Series>;
		// Cf type getter shortcut.
		template <typename T>
		using cf_t = typename T::term_type::cf_type;
		// Key type getter shortcut.
		template <typename T>
		using key_t = typename T::term_type::key_type;
		// Bounds checking.
		// Functor to return un updated copy of p if v is less than p.first or greater than p.second.
		struct update_minmax
		{
			template <typename T>
			std::pair<T,T> operator()(const std::pair<T,T> &p, const T &v) const
			{
				return std::make_pair(v < p.first ? v : p.first,v > p.second ? v : p.second);
			}
		};
		// No bounds checking if key is a monomial with non-integral exponents.
		template <typename T = Series, typename std::enable_if<detail::is_monomial<key_t<T>>::value &&
			!std::is_integral<typename key_t<T>::value_type>::value,int>::type = 0>
		void check_bounds() const {}
		// Monomial with integral exponents.
		template <typename T = Series, typename std::enable_if<detail::is_monomial<key_t<T>>::value &&
			std::is_integral<typename key_t<T>::value_type>::value,int>::type = 0>
		void check_bounds() const
		{
			using expo_type = typename key_t<T>::value_type;
			using term_type = typename Series::term_type;
			using mm_vec = std::vector<std::pair<expo_type,expo_type>>;
			using v_ptr = typename base::v_ptr;
			// NOTE: we know that the input series are not null.
			piranha_assert(this->m_v1.size() != 0u && this->m_v2.size() != 0u);
			// Sync mutex, actually used only in mt mode.
			std::mutex mut;
			// Checker for monomial sizes in debug mode.
			auto monomial_checker = [this](const term_type &t) {
				return t.m_key.size() == this->m_ss.size();
			};
			(void)monomial_checker;
			// The function used to determine minmaxs for the two series. This is used both in
			// single-thread and multi-thread mode.
			auto thread_func = [&mut,this,&monomial_checker](unsigned t_idx, const v_ptr *vp, mm_vec *mmv) {
				piranha_assert(t_idx < this->m_n_threads);
				// Establish the block size.
				const auto block_size = vp->size() / this->m_n_threads;
				auto start = vp->data() + t_idx * block_size;
				const auto end = vp->data() + ((t_idx == this->m_n_threads - 1u) ?
					vp->size() : ((t_idx + 1u) * block_size));
				// We need to make sure we have at least 1 element to process. This is guaranteed
				// in the single-threaded implementation but not in multithreading.
				if (start == end) {
					piranha_assert(this->m_n_threads > 1u);
					return;
				}
				piranha_assert(monomial_checker(**start));
				// Local vector that will hold the minmax values for this thread.
				mm_vec minmax_values;
				// Init the mimnax.
				// NOTE: we can use this as we are sure the series has at least one element (start != end).
				std::transform((*start)->m_key.begin(),(*start)->m_key.end(),std::back_inserter(minmax_values),[](const expo_type &v) {
					return std::make_pair(v,v);
				});
				// Move to the next element and go with the loop.
				++start;
				for (; start != end; ++start) {
					piranha_assert(monomial_checker(**start));
					// NOTE: std::transform is allowed to do transformations in-place - i.e., here the output range is the
					// same as the first or second input range:
					// http://stackoverflow.com/questions/19200528/is-it-safe-for-the-input-iterator-and-output-iterator-in-stdtransform-to-be-fr
					// The important part is that the functor *itself* must not mutate the elements.
					std::transform(minmax_values.begin(),minmax_values.end(),(*start)->m_key.begin(),minmax_values.begin(),update_minmax{});
				}
				if (this->m_n_threads == 1u) {
					// In single thread the output mmv should be written only once, after being def-inited.
					piranha_assert(mmv->empty());
					// Just move in the local minmax values in single-threaded mode.
					*mmv = std::move(minmax_values);
				} else {
					std::lock_guard<std::mutex> lock(mut);
					if (mmv->empty()) {
						// If mmv has not been inited yet, just move in the current values.
						*mmv = std::move(minmax_values);
					} else {
						piranha_assert(minmax_values.size() == mmv->size());
						// Otherwise, update the minmaxs.
						auto updater = [](const std::pair<expo_type,expo_type> &p1, const std::pair<expo_type,expo_type> &p2) {
							return std::make_pair(p1.first < p2.first ? p1.first : p2.first,
								p1.second > p2.second ? p1.second : p2.second);
						};
						std::transform(minmax_values.begin(),minmax_values.end(),mmv->begin(),mmv->begin(),updater);
					}
				}
			};
			// minmax vectors for the two series.
			mm_vec minmax_values1, minmax_values2;
			check_bounds_impl(minmax_values1,minmax_values2,thread_func);
			// Compute the sum of the two minmaxs, using multiprecision to avoid overflow (this is a simple interval addition).
			std::vector<std::pair<integer,integer>> minmax_values;
			std::transform(minmax_values1.begin(),minmax_values1.end(),minmax_values2.begin(),
				std::back_inserter(minmax_values),[](const std::pair<expo_type,expo_type> &p1,
				const std::pair<expo_type,expo_type> &p2) {
					return std::make_pair(integer(p1.first) + integer(p2.first),integer(p1.second) + integer(p2.second));
			});
			piranha_assert(minmax_values.size() == minmax_values1.size());
			piranha_assert(minmax_values.size() == minmax_values2.size());
			// Now do the checking.
			for (decltype(minmax_values.size()) i = 0u; i < minmax_values.size(); ++i) {
				try {
					(void)static_cast<expo_type>(minmax_values[i].first);
					(void)static_cast<expo_type>(minmax_values[i].second);
				} catch (...) {
					piranha_throw(std::overflow_error,"monomial components are out of bounds");
				}
			}
		}
		template <typename T = Series, typename std::enable_if<detail::is_kronecker_monomial<key_t<T>>::value,int>::type = 0>
		void check_bounds() const
		{
			using value_type = typename key_t<Series>::value_type;
			using ka = kronecker_array<value_type>;
			using v_ptr = typename base::v_ptr;
			using mm_vec = std::vector<std::pair<value_type,value_type>>;
			piranha_assert(this->m_v1.size() != 0u && this->m_v2.size() != 0u);
			// NOTE: here we are sure about this since the symbol set in a series should never
			// overflow the size of the limits, as the check for compatibility in Kronecker monomial
			// would kick in.
			piranha_assert(this->m_ss.size() < ka::get_limits().size());
			std::mutex mut;
			auto thread_func = [&mut,this](unsigned t_idx, const v_ptr *vp, mm_vec *mmv) {
				piranha_assert(t_idx < this->m_n_threads);
				const auto block_size = vp->size() / this->m_n_threads;
				auto start = vp->data() + t_idx * block_size;
				const auto end = vp->data() + ((t_idx == this->m_n_threads - 1u) ?
					vp->size() : ((t_idx + 1u) * block_size));
				if (start == end) {
					piranha_assert(this->m_n_threads > 1u);
					return;
				}
				mm_vec minmax_values;
				// Tmp vector for unpacking, inited with the first element in the range.
				// NOTE: we need to check that the exponents of the monomials in the result do not
				// go outside the bounds of the Kronecker codification. We need to unpack all monomials
				// in the operands and examine them, we cannot operate on the codes for this.
				auto tmp_vec = (*start)->m_key.unpack(this->m_ss);
				// Init the mimnax.
				std::transform(tmp_vec.begin(),tmp_vec.end(),std::back_inserter(minmax_values),[](const value_type &v) {
					return std::make_pair(v,v);
				});
				++start;
				for (; start != end; ++start) {
					tmp_vec = (*start)->m_key.unpack(this->m_ss);
					std::transform(minmax_values.begin(),minmax_values.end(),tmp_vec.begin(),minmax_values.begin(),update_minmax{});
				}
				if (this->m_n_threads == 1u) {
					piranha_assert(mmv->empty());
					*mmv = std::move(minmax_values);
				} else {
					std::lock_guard<std::mutex> lock(mut);
					if (mmv->empty()) {
						*mmv = std::move(minmax_values);
					} else {
						piranha_assert(minmax_values.size() == mmv->size());
						auto updater = [](const std::pair<value_type,value_type> &p1, const std::pair<value_type,value_type> &p2) {
							return std::make_pair(p1.first < p2.first ? p1.first : p2.first,
								p1.second > p2.second ? p1.second : p2.second);
						};
						std::transform(minmax_values.begin(),minmax_values.end(),mmv->begin(),mmv->begin(),updater);
					}
				}
			};
			mm_vec minmax_values1, minmax_values2;
			check_bounds_impl(minmax_values1,minmax_values2,thread_func);
			std::vector<std::pair<integer,integer>> minmax_values;
			std::transform(minmax_values1.begin(),minmax_values1.end(),minmax_values2.begin(),
				std::back_inserter(minmax_values),[](const std::pair<value_type,value_type> &p1,
				const std::pair<value_type,value_type> &p2) {
					return std::make_pair(integer(p1.first) + integer(p2.first),integer(p1.second) + integer(p2.second));
			});
			// Bounds of the Kronecker representation for each component.
			const auto &minmax_vec = std::get<0u>(ka::get_limits()[static_cast<decltype(ka::get_limits().size())>(this->m_ss.size())]);
			piranha_assert(minmax_values.size() == minmax_vec.size());
			piranha_assert(minmax_values.size() == minmax_values1.size());
			piranha_assert(minmax_values.size() == minmax_values2.size());
			for (decltype(minmax_values.size()) i = 0u; i < minmax_values.size(); ++i) {
				if (unlikely(minmax_values[i].first < -minmax_vec[i] || minmax_values[i].second > minmax_vec[i])) {
					piranha_throw(std::overflow_error,"Kronecker monomial components are out of bounds");
				}
			}
		}
		// Implementation detail of the bound checking logic. This is common enough to be shared.
		template <typename MmVec, typename Func>
		void check_bounds_impl(MmVec &minmax_values1, MmVec &minmax_values2, Func &thread_func) const
		{
			if (this->m_n_threads == 1u) {
				thread_func(0u,&(this->m_v1),&minmax_values1);
				thread_func(0u,&(this->m_v2),&minmax_values2);
			} else {
				// Series 1.
				{
				future_list<std::future<void>> ff_list;
				try {
					for (unsigned i = 0u; i < this->m_n_threads; ++i) {
						ff_list.push_back(thread_pool::enqueue(i,thread_func,i,&(this->m_v1),&minmax_values1));
					}
					// First let's wait for everything to finish.
					ff_list.wait_all();
					// Then, let's handle the exceptions.
					ff_list.get_all();
				} catch (...) {
					ff_list.wait_all();
					throw;
				}
				}
				// Series 2.
				{
				future_list<std::future<void>> ff_list;
				try {
					for (unsigned i = 0u; i < this->m_n_threads; ++i) {
						ff_list.push_back(thread_pool::enqueue(i,thread_func,i,&(this->m_v2),&minmax_values2));
					}
					// First let's wait for everything to finish.
					ff_list.wait_all();
					// Then, let's handle the exceptions.
					ff_list.get_all();
				} catch (...) {
					ff_list.wait_all();
					throw;
				}
				}
			}
		}
		// Enabler for the call operator.
		template <typename T>
		using call_enabler = typename std::enable_if<key_is_multipliable<cf_t<T>,key_t<T>>::value &&
			is_multipliable_in_place<cf_t<T>>::value && has_multiply_accumulate<cf_t<T>>::value,int>::type;
		// Utility helpers for the subtraction of degree types in the truncation routines. The specialisation
		// for integral types will check the operation for overflow.
		template <typename T, typename std::enable_if<!std::is_integral<T>::value,int>::type = 0>
		static T degree_sub(const T &a, const T &b)
		{
			return a - b;
		}
		template <typename T, typename std::enable_if<std::is_integral<T>::value,int>::type = 0>
		static T degree_sub(const T &a, const T &b)
		{
			T retval(a);
			detail::safe_integral_subber(retval,b);
			return retval;
		}
	public:
		/// Constructor.
		/**
		 * The constructor will call the base constructor and run these additional checks:
		 * - if the key is a piranha::kronecker_monomial, it will be checked that the result of the multiplication does not overflow
		 *   the representation limits of piranha::kronecker_monomial;
		 * - if the key is a piranha::monomial of a C++ integral type, it will be checked that the result of the multiplication does not overflow
		 *   the limits of the integral type.
		 *
		 * If any check fails, a runtime error will be produced.
		 *
		 * @param[in] s1 first series operand.
		 * @param[in] s2 second series operand.
		 *
		 * @throws std::overflow_error if a bounds check, as described above, fails.
		 * @throws unspecified any exception thrown by:
		 * - the base constructor,
		 * - standard threading primitives,
		 * - memory errors in standard containers,
		 * - thread_pool::enqueue(),
		 * - future_list::push_back().
		 */
		explicit series_multiplier(const Series &s1, const Series &s2):base(s1,s2)
		{
			// Nothing to do if the series are null or the merged symbol set is empty.
			if (unlikely(this->m_v1.empty() || this->m_v2.empty() || this->m_ss.size() == 0u)) {
				return;
			}
			check_bounds();
		}
		/// Perform multiplication.
		/**
		 * \note
		 * This template operator is enabled only if:
		 * - the coefficient and key type of \p Series satisfy piranha::key_is_multipliable,
		 * - the coefficient type of \p Series is multipliable in-place and it supports math::multiply_accumulate().
		 *
		 * This method will perform the multiplication of the series operands passed to the constructor. Depending on
		 * the key type of \p Series, the implementation will use either base_series_multiplier::plain_multiplication()
		 * with base_series_multiplier::plain_multiplier or a different algorithm.
		 *
		 * If a polynomial truncation threshold is defined and the degree type of the polynomial is a C++ integral type,
		 * the integral arithmetic operations involved in the truncation logic will be checked for overflow.
		 *
		 * @return the result of the multiplication of the input series operands.
<<<<<<< HEAD
		 *
		 * @throws std::overflow_error in case of (unlikely) overflow errors.
=======
		 * 
		 * @throws std::overflow_error in case of overflow errors.
>>>>>>> f39eec71
		 * @throws unspecified any exception thrown by:
		 * - piranha::base_series_multiplier::plain_multiplication(),
		 * - piranha::base_series_multiplier::estimate_final_series_size(),
		 * - piranha::base_series_multiplier::sanitise_series(),
		 * - piranha::base_series_multiplier::finalise_series(),
		 * - <tt>boost::numeric_cast()</tt>,
		 * - the public interface of piranha::hash_set,
		 * - piranha::safe_cast(),
		 * - memory errors in standard containers,
		 * - the in-place multiplication operator of the coefficient type of \p Series,
		 * - math::multiply_accumulate(),
		 * - thread_pool::enqueue(),
		 * - future_list::push_back(),
		 * - truncated_multiplication(),
		 * - polynomial::get_auto_truncate_degree().
		 */
		template <typename T = Series, call_enabler<T> = 0>
		Series operator()() const
		{
			return execute();
		}
		/// Truncated multiplication.
		/**
		 * \note
		 * This method can be used only if the following conditions apply:
		 * - the conditions for truncated multiplication outlined in piranha::polynomial are satisfied,
		 * - the type \p T is the same as the degree type of the polynomial,
		 * - the number and types of \p Args is as specified below.
		 * If these conditions are not satisfied, a compile-time error will be issued.
		 *
		 * This method will perform the truncated multiplication of the series operands passed to the constructor.
		 * The truncation degree is set to \p max degree, and it is either the total maximum degree (if the number
		 * of \p Args is zero) or the partial degree (if \p Args is a single symbol_set::positions parameter
		 * representing the positions of the arguments to be considered for the computation of the degree).
		 *
		 * @param[in] max_degree the maximum degree of the result of the multiplication.
		 * @param[in] args either an empty argument, or a single symbol_set::positions argument.
		 *
		 * @return the result of the truncated multiplication of the operands used for construction.
		 *
		 * @throws unspecified any exception thrown by:
		 * - memory errors in standard containers,
		 * - piranha::safe_cast(),
		 * - arithmetic and other operations on the degree type,
		 * - base_series_multiplier::plain_multiplication(),
		 * - get_skip_limits().
		 */
		template <typename T, typename ... Args>
		Series truncated_multiplication(const T &max_degree, const Args & ... args) const
		{
			// NOTE: a possible optimisation here is the following: if the sum degrees of the arguments is less than
			// or equal to the max truncation degree, just do the normal multiplication - which can also then take advantage
			// of faster Kronecker multiplication, if the series are suitable.
			using term_type = typename Series::term_type;
			// NOTE: degree type is the same in total and partial.
			using degree_type = decltype(detail::ps_get_degree(term_type{},this->m_ss));
			using size_type = typename base::size_type;
			namespace sph = std::placeholders;
			static_assert(std::is_same<T,degree_type>::value,"Invalid degree type");
			static_assert(detail::has_get_auto_truncate_degree<Series>::value,"Invalid series type");
			// First let's create two vectors with the degrees of the terms in the two series.
			using d_size_type = typename std::vector<degree_type>::size_type;
			std::vector<degree_type> v_d1(safe_cast<d_size_type>(this->m_v1.size())), v_d2(safe_cast<d_size_type>(this->m_v2.size()));
			detail::parallel_vector_transform(this->m_n_threads,this->m_v1,v_d1,std::bind(term_degree_getter{},sph::_1,
				std::cref(this->m_ss),std::cref(args)...));
			detail::parallel_vector_transform(this->m_n_threads,this->m_v2,v_d2,std::bind(term_degree_getter{},sph::_1,
				std::cref(this->m_ss),std::cref(args)...));
			// Next we need to order the terms in the second series, and also the corresponding degree vector.
			// First we create a vector of indices and we fill it.
			std::vector<size_type> idx_vector(safe_cast<typename std::vector<size_type>::size_type>(this->m_v2.size()));
			std::iota(idx_vector.begin(),idx_vector.end(),size_type(0u));
			// Second, we sort the vector of indices according to the degrees in the second series.
			std::stable_sort(idx_vector.begin(),idx_vector.end(),[&v_d2](const size_type &i1, const size_type &i2) {
				return v_d2[static_cast<d_size_type>(i1)] < v_d2[static_cast<d_size_type>(i2)];
			});
			// Finally, we apply the permutation to v_d2 and m_v2.
			decltype(this->m_v2) v2_copy(this->m_v2.size());
			decltype(v_d2) v_d2_copy(v_d2.size());
			std::transform(idx_vector.begin(),idx_vector.end(),v2_copy.begin(),[this](const size_type &i) {
				return this->m_v2[i];
			});
			std::transform(idx_vector.begin(),idx_vector.end(),v_d2_copy.begin(),[&v_d2](const size_type &i) {
				return v_d2[static_cast<d_size_type>(i)];
			});
			this->m_v2 = std::move(v2_copy);
			v_d2 = std::move(v_d2_copy);
			// Now get the skip limits and we build the limits functor.
			const auto sl = get_skip_limits(v_d1,v_d2,max_degree);
			auto lf = [&sl](const size_type &idx1) {
				return sl[static_cast<typename std::vector<size_type>::size_type>(idx1)];
			};
			return this->plain_multiplication(lf);
		}
		/// Establish skip limits for truncated multiplication.
		/**
		 * This method assumes that \p v_d1 and \p v_d2 are vectors containing the degrees of each term in the first and second series
		 * respectively, and that \p v_d2 is sorted in ascending order.
		 * It will return a vector \p v of indices in the second series such that, given an index \p i in the first series,
		 * the term of index <tt>v[i]</tt> in the second series is the first term such that the term-by-term multiplication with
		 * the <tt>i</tt>-th term in the first series produces a term of degree greater than \p max_degree. That is, terms of index
		 * equal to or greater than <tt>v[i]</tt> in the second series will produce terms with degree greater than \p max_degree
		 * when multiplied by the <tt>i</tt>-th term in the first series.
		 *
		 * This method can be called only if \p Series supports truncated multiplication (as explained in piranha::polynomial) and
		 * \p T is the same type as the degree type.
		 *
		 * @param[in] v_d1 a vector containing the degrees of the terms in the first series.
		 * @param[in] v_d2 a sorted vector containing the degrees of the terms in the second series.
		 * @param[in] max_degree the truncation degree.
		 *
		 * @return the vector of skip limits, as explained above.
		 *
		 * @throws unspecified any exception thrown by:
		 * - memory errors in standard containers,
		 * - piranha::safe_cast(),
		 * - operations on the degree type.
		 */
		template <typename T>
		std::vector<typename base::size_type> get_skip_limits(const std::vector<T> &v_d1, const std::vector<T> &v_d2, const T &max_degree) const
		{
			// NOTE: this can be parallelised, but we need to check the heuristic
			// for selecting the number of threads as it is pretty fast wrt the multiplication.
			// Check that we are allowed to call this method.
			PIRANHA_TT_CHECK(detail::has_get_auto_truncate_degree,Series);
			PIRANHA_TT_CHECK(std::is_same,T,decltype(math::degree(Series{})));
			using size_type = typename base::size_type;
			using d_size_type = typename std::vector<T>::size_type;
			piranha_assert(std::is_sorted(v_d2.begin(),v_d2.end()));
			// A vector of indices into the second series.
			std::vector<size_type> idx_vector(safe_cast<typename std::vector<size_type>::size_type>(this->m_v2.size()));
			std::iota(idx_vector.begin(),idx_vector.end(),size_type(0u));
			// The return value.
			std::vector<size_type> retval;
			for (const auto &d1: v_d1) {
				// Here we will find the index of the first term t2 in the second series such that
				// the degree d2 of t2 is > max_degree - d1, that is, d1 + d2 > max_degree.
				// NOTE: we need to use upper_bound, instead of lower_bound, because we need to find the first
				// element which is *strictly* greater than the max degree, as upper bound of a half closed
				// interval.
				// NOTE: the functor of lower_bound works inversely wrt upper_bound. See the notes on the type
				// requirements for the functor here:
				// http://en.cppreference.com/w/cpp/algorithm/upper_bound
				const T comp = degree_sub(max_degree,d1);
				const auto it = std::upper_bound(idx_vector.begin(),idx_vector.end(),comp,[&v_d2](const T &c, const size_type &idx) {
					return c < v_d2[static_cast<d_size_type>(idx)];
				});
				retval.push_back(it == idx_vector.end() ? static_cast<size_type>(idx_vector.size()) : *it);
			}
			// Check the consistency of the result in debug mode.
			auto retval_checker = [&retval,&v_d1,&v_d2,&max_degree,this]() -> bool {
				for (decltype(retval.size()) i = 0u; i < retval.size(); ++i) {
					// NOTE: this just means that all terms in s2 are within the limit.
					if (retval[i] == v_d2.size()) {
						continue;
					}
					if (retval[i] > v_d2.size()) {
						return false;
					}
					if (!(v_d2[static_cast<d_size_type>(retval[i])] >
						this->degree_sub(max_degree,v_d1[static_cast<d_size_type>(i)])))
					{
						return false;
					}
				}
				return true;
			};
			(void)retval_checker;
			piranha_assert(retval.size() == this->m_v1.size());
			piranha_assert(retval_checker());
			return retval;
		}
	private:
		// NOTE: wrapper to multadd that treats specially rational coefficients. We need to decide in the future
		// if this stays here or if it is better to generalise it.
		template <typename T, typename std::enable_if<!detail::is_mp_rational<T>::value,int>::type = 0>
		static void fma_wrap(T &a, const T &b, const T &c)
		{
			math::multiply_accumulate(a,b,c);
		}
		template <typename T, typename std::enable_if<detail::is_mp_rational<T>::value,int>::type = 0>
		static void fma_wrap(T &a, const T &b, const T &c)
		{
			math::multiply_accumulate(a._num(),b.num(),c.num());
		}
		// Wrapper for the plain multiplication routine.
		// Case 1: no auto truncation available, just run the plain multiplication.
		template <typename T = Series, typename std::enable_if<!detail::has_get_auto_truncate_degree<T>::value,int>::type = 0>
		Series plain_multiplication_wrapper() const
		{
			return this->plain_multiplication();
		}
		// Case 2: auto-truncation available. Check if auto truncation is active.
		template <typename T = Series, typename std::enable_if<detail::has_get_auto_truncate_degree<T>::value,int>::type = 0>
		Series plain_multiplication_wrapper() const
		{
			const auto t = T::get_auto_truncate_degree();
			if (std::get<0u>(t) == 0) {
				// No truncation active.
				return this->plain_multiplication();
			}
			// Truncation is active.
			if (std::get<0u>(t) == 1) {
				// Total degree truncation.
				return truncated_multiplication(std::get<1u>(t));
			}
			piranha_assert(std::get<0u>(t) == 2);
			// Partial degree truncation.
			const symbol_set::positions pos(this->m_ss,symbol_set(std::get<2u>(t).begin(),std::get<2u>(t).end()));
			return truncated_multiplication(std::get<1u>(t),std::get<2u>(t),pos);
		}
		// NOTE: the existence of these functors is because GCC 4.8 has troubles capturing variadic arguments in lambdas
		// in truncated_multiplication, and we need to use std::bind instead. Once we switch to 4.9, we can revert
		// to lambdas and drop the <functional> header.
		struct term_degree_sorter
		{
			using term_type = typename Series::term_type;
			template <typename ... Args>
			bool operator()(term_type const *p1, term_type const *p2, const symbol_set &ss, const Args & ... args) const
			{
				return detail::ps_get_degree(*p1,args...,ss) < detail::ps_get_degree(*p2,args...,ss);
			}
		};
		struct term_degree_getter
		{
			using term_type = typename Series::term_type;
			template <typename ... Args>
			auto operator()(term_type const *p, const symbol_set &ss, const Args & ... args) const -> decltype(detail::ps_get_degree(*p,args...,ss))
			{
				return detail::ps_get_degree(*p,args...,ss);
			}
		};
		// execute() is the top level dispatch for the actual multiplication.
		// Case 1: not a Kronecker monomial, do the plain mult.
		template <typename T = Series, typename std::enable_if<!detail::is_kronecker_monomial<typename T::term_type::key_type>::value,int>::type = 0>
		Series execute() const
		{
			return plain_multiplication_wrapper();
		}
		// Checking for active truncation.
		template <typename T = Series, typename std::enable_if<detail::has_get_auto_truncate_degree<T>::value,int>::type = 0>
		bool check_truncation() const
		{
			const auto t = T::get_auto_truncate_degree();
			return std::get<0u>(t) != 0;
		}
		template <typename T = Series, typename std::enable_if<!detail::has_get_auto_truncate_degree<T>::value,int>::type = 0>
		bool check_truncation() const
		{
			return false;
		}
		// Case 2: Kronecker mult, do the special multiplication unless a truncation is active. In that case, run the plain mult.
		template <typename T = Series, typename std::enable_if<detail::is_kronecker_monomial<typename T::term_type::key_type>::value,int>::type = 0>
		Series execute() const
		{
			if (check_truncation()) {
				return plain_multiplication_wrapper();
			}
			// Setup the return value.
			Series retval;
			retval.set_symbol_set(this->m_ss);
			// Cache the sizes.
			const auto size1 = this->m_v1.size(), size2 = this->m_v2.size();
			// Do not do anything if one of the two series is empty, just return an empty series.
			if (unlikely(!size1 || !size2)) {
				return retval;
			}
			// Rehash the retun value's container accordingly. Check the tuning flag to see if we want to use
			// multiple threads for initing the return value.
			// NOTE: it is important here that we use the same n_threads for multiplication and memset as
			// we tie together pinned threads with potentially different NUMA regions.
			const unsigned n_threads_rehash = tuning::get_parallel_memory_set() ? this->m_n_threads : 1u;
			// Use the plain functor in normal mode for the estimation.
			const auto estimate = this->template estimate_final_series_size<1u,typename base::template plain_multiplier<false>>();
			// NOTE: if something goes wrong here, no big deal as retval is still empty.
			retval._container().rehash(boost::numeric_cast<typename Series::size_type>(std::ceil(static_cast<double>(estimate) /
				retval._container().max_load_factor())),n_threads_rehash);
			piranha_assert(retval._container().bucket_count());
			sparse_kronecker_multiplication(retval);
			return retval;
		}
		void sparse_kronecker_multiplication(Series &retval) const
		{
			using bucket_size_type = typename base::bucket_size_type;
			using size_type = typename base::size_type;
			using term_type = typename Series::term_type;
			// Type representing multiplication tasks:
			// - the current term index from s1,
			// - the first term index in s2,
			// - the last term index in s2.
			using task_type = std::tuple<size_type,size_type,size_type>;
			// Cache a few quantities.
			auto &v1 = this->m_v1;
			auto &v2 = this->m_v2;
			const auto size1 = v1.size();
			const auto size2 = v2.size();
			auto &container = retval._container();
			// A convenience functor to compute the destination bucket
			// of a term into retval.
			auto r_bucket = [&container](term_type const *p) {
				return container._bucket_from_hash(p->hash());
			};
			// Sort input terms according to bucket positions in retval.
			auto term_cmp = [&r_bucket](term_type const *p1, term_type const *p2)
			{
				return r_bucket(p1) < r_bucket(p2);
			};
			std::stable_sort(v1.begin(),v1.end(),term_cmp);
			std::stable_sort(v2.begin(),v2.end(),term_cmp);
			// Task comparator. It will compare the bucket index of the terms resulting from
			// the multiplication of the term in the first series by the first term in the block
			// of the second series. This is essentially the first bucket index of retval in which the task
			// will write.
			// NOTE: this is guaranteed not to overflow as the max bucket size in the hash set is 2**(nbits-1),
			// and the max value of bucket_size_type is 2**nbits - 1.
			auto task_cmp = [&r_bucket,&v1,&v2] (const task_type &t1, const task_type &t2) {
				return r_bucket(v1[std::get<0u>(t1)]) + r_bucket(v2[std::get<1u>(t1)]) <
					r_bucket(v1[std::get<0u>(t2)]) + r_bucket(v2[std::get<1u>(t2)]);
			};
			// Task block size.
			const size_type block_size = safe_cast<size_type>(tuning::get_multiplication_block_size());
			// Task splitter: split a task in block_size sized tasks and append them to out.
			auto task_split = [block_size] (const task_type &t, std::vector<task_type> &out) {
				size_type start = std::get<1u>(t), end = std::get<2u>(t);
				while (static_cast<size_type>(end - start) > block_size) {
					out.emplace_back(std::get<0u>(t),start,static_cast<size_type>(start + block_size));
					start = static_cast<size_type>(start + block_size);
				}
				if (end != start) {
					out.emplace_back(std::get<0u>(t),start,end);
				}
			};
			// End of the container, always the same value.
			const auto it_end = container.end();
			// Function to perform all the term-by-term multiplications in a task, using tmp_term
			// as a temporary value for the computation of the result.
			auto task_consume = [&v1,&v2,&container,it_end,this] (const task_type &task, term_type &tmp_term) {
				// Get the term in the first series.
				term_type const *t1 = v1[std::get<0u>(task)];
				// Get pointers to the second series.
				term_type const **start2 = &(v2[std::get<1u>(task)]), **end2 = &(v2[std::get<2u>(task)]);
				// NOTE: these will have to be adapted for kd_monomial.
				using int_type = decltype(t1->m_key.get_int());
				// Get shortcuts to cf and key in t1.
				const auto &cf1 = t1->m_cf;
				const int_type key1 = t1->m_key.get_int();
				// Iterate over the task.
				for (; start2 != end2; ++start2) {
					// Const ref to the current term in the second series.
					const auto &cur = **start2;
					// Add the keys.
					// NOTE: this will have to be adapted for kd_monomial.
					tmp_term.m_key.set_int(static_cast<int_type>(key1 + cur.m_key.get_int()));
					// Try to locate the term into retval.
					auto bucket_idx = container._bucket(tmp_term);
					const auto it = container._find(tmp_term,bucket_idx);
					if (it == it_end) {
						// NOTE: optimize this in case of series and integer (?), now it is optimized for simple coefficients.
						// Note that the best course of action here for integer multiplication would seem to resize tmp.m_cf appropriately
						// and then use something like mpz_mul. On the other hand, it seems like in the insertion below we need to perform
						// a copy anyway, so insertion with move seems ok after all? Mmmh...
						// NOTE: other important thing: for coefficient series, we probably want to insert with move() below,
						// as we are not going to re-use the allocated resources in tmp.m_cf -> in other words, optimize this
						// as much as possible.
						// Take care of multiplying the coefficient.
						detail::cf_mult_impl(tmp_term.m_cf,cf1,cur.m_cf);
						container._unique_insert(tmp_term,bucket_idx);
					} else {
						// NOTE: here we need to decide if we want to give the same treatment to fmp as we did with cf_mult_impl.
						// For the moment it is an implementation detail of this class.
						this->fma_wrap(it->m_cf,cf1,cur.m_cf);
					}
				}
			};
			if (this->m_n_threads == 1u) {
				try {
					// Single threaded case.
					// Create the vector of tasks.
					std::vector<task_type> tasks;
					for (decltype(v1.size()) i = 0u; i < size1; ++i) {
						task_split(std::make_tuple(i,size_type(0u),size2),tasks);
					}
					// Sort the tasks.
					std::stable_sort(tasks.begin(),tasks.end(),task_cmp);
					// Iterate over the tasks and run the multiplication.
					term_type tmp_term;
					for (const auto &t: tasks) {
						task_consume(t,tmp_term);
					}
					this->sanitise_series(retval,this->m_n_threads);
					this->finalise_series(retval);
				} catch (...) {
					retval._container().clear();
					throw;
				}
				return;
			}
			// Number of buckets in retval.
			const bucket_size_type bucket_count = container.bucket_count();
			// Compute the number of zones in which the output container will be subdivided,
			// a multiple of the number of threads.
			// NOTE: zm is a tuning parameter.
			const unsigned zm = 10u;
			const bucket_size_type n_zones = static_cast<bucket_size_type>(integer(this->m_n_threads) * zm);
			// Number of buckets per zone (can be zero).
			const bucket_size_type bpz = static_cast<bucket_size_type>(bucket_count / n_zones);
			// For each zone, we need to define a vector of tasks that will write only into that zone.
			std::vector<std::vector<task_type>> task_table;
			task_table.resize(safe_cast<decltype(task_table.size())>(n_zones));
			// Lower bound implementation. Adapted from:
			// http://en.cppreference.com/w/cpp/algorithm/lower_bound
			// Given the [first,last[ index range in v2, find the first index idx in the v2 range such that the i-th term in v1
			// multiplied by the idx-th term in v2 will be written into retval at a bucket index not less than zb.
			auto l_bound = [&v1,&v2,&r_bucket,&task_split] (size_type first, size_type last, bucket_size_type zb, size_type i) -> size_type {
				piranha_assert(first <= last);
				bucket_size_type ib = r_bucket(v1[i]);
				// Avoid zb - ib below wrapping around.
				if (zb < ib) {
					return 0u;
				}
				const auto cmp = static_cast<bucket_size_type>(zb - ib);
				size_type idx, step, count = static_cast<size_type>(last - first);
				while (count > 0u) {
					idx = first;
					step = static_cast<size_type>(count / 2u);
					idx = static_cast<size_type>(idx + step);
					if (r_bucket(v2[idx]) < cmp) {
						idx = static_cast<size_type>(idx + 1u);
						first = idx;
						if (count <= step + 1u) {
							break;
						}
						count = static_cast<size_type>(count - (step + 1u));
					} else {
						count = step;
					}
				}
				return first;
			};
			// Fill the task table.
			auto table_filler = [&task_table,bpz,zm,this,bucket_count,size1,size2,&l_bound,&task_split,&task_cmp] (const unsigned &thread_idx) {
				for (unsigned n = 0u; n < zm; ++n) {
					std::vector<task_type> cur_tasks;
					// [a,b[ is the container zone.
					bucket_size_type a = static_cast<bucket_size_type>(thread_idx * bpz * zm + n * bpz);
					bucket_size_type b;
					if (n == zm - 1u && thread_idx == this->m_n_threads - 1u) {
						// Special casing if this is the last zone in the container.
						b = bucket_count;
					} else {
						b = static_cast<bucket_size_type>(a + bpz);
					}
					// First batch of tasks.
					for (size_type i = 0u; i < size1; ++i) {
						auto t = std::make_tuple(i,l_bound(0u,size2,a,i),l_bound(0u,size2,b,i));
						if (std::get<1u>(t) == 0u && std::get<2u>(t) == 0u) {
							// This means that all the next tasks we will compute will be empty,
							// no sense in calculating them.
							break;
						}
						task_split(t,cur_tasks);
					}
					// Second batch of tasks.
					// Note: we can always compute a,b + bucket_count because of the limits on the maximum value of
					// bucket_count.
					for (size_type i = 0u; i < size1; ++i) {
						auto t = std::make_tuple(i,l_bound(0u,size2,static_cast<bucket_size_type>(a + bucket_count),i),
							l_bound(0u,size2,static_cast<bucket_size_type>(b + bucket_count),i));
						if (std::get<1u>(t) == 0u && std::get<2u>(t) == 0u) {
							break;
						}
						task_split(t,cur_tasks);
					}
					// Sort the task vector.
					std::stable_sort(cur_tasks.begin(),cur_tasks.end(),task_cmp);
					// Move the vector of tasks in the table.
					task_table[static_cast<decltype(task_table.size())>(thread_idx * zm + n)] = std::move(cur_tasks);
				}
			};
			// Go with the threads to fill the task table.
			future_list<decltype(thread_pool::enqueue(0u,table_filler,0u))> ff_list;
			try {
				for (unsigned i = 0u; i < this->m_n_threads; ++i) {
					ff_list.push_back(thread_pool::enqueue(i,table_filler,i));
				}
				// First let's wait for everything to finish.
				ff_list.wait_all();
				// Then, let's handle the exceptions.
				ff_list.get_all();
			} catch (...) {
				ff_list.wait_all();
				throw;
			}
			// Check the consistency of the table for debug purposes.
			auto table_checker = [&task_table,size1,size2,&r_bucket,bpz,bucket_count,&v1,&v2] () -> bool {
				// Total number of term-by-term multiplications. Needs to be equal
				// to size1 * size2 at the end.
				integer tot_n(0);
				// Tmp term for multiplications.
				term_type tmp_term;
				for (decltype(task_table.size()) i = 0u; i < task_table.size(); ++i) {
					const auto &v = task_table[i];
					// Bucket limits of each zone.
					bucket_size_type a = static_cast<bucket_size_type>(bpz * i), b;
					// Special casing for the last zone in the table.
					if (i == task_table.size() - 1u) {
						b = bucket_count;
					} else {
						b = static_cast<bucket_size_type>(a + bpz);
					}
					for (const auto &t: v) {
						auto idx1 = std::get<0u>(t), start2 = std::get<1u>(t), end2 = std::get<2u>(t);
						using int_type = decltype(v1[idx1]->m_key.get_int());
						piranha_assert(start2 <= end2);
						tot_n += end2 - start2;
						for (; start2 != end2; ++start2) {
							tmp_term.m_key.set_int(static_cast<int_type>(v1[idx1]->m_key.get_int() + v2[start2]->m_key.get_int()));
							auto b_idx = r_bucket(&tmp_term);
							if (b_idx < a || b_idx >= b) {
								return false;
							}
						}
					}
				}
				return tot_n == integer(size1) * size2;
			};
			(void)table_checker;
			piranha_assert(table_checker());
			// Init the vector of atomic flags.
			detail::atomic_flag_array af(safe_cast<std::size_t>(task_table.size()));
			// Thread functor.
			auto thread_functor = [zm,&task_table,&af,&v1,&v2,&container,&task_consume] (const unsigned &thread_idx) {
				using t_size_type = decltype(task_table.size());
				// Temporary term_type for caching.
				term_type tmp_term;
				// The starting index in the task table.
				auto t_idx = static_cast<t_size_type>(t_size_type(thread_idx) * zm);
				const auto start_t_idx = t_idx;
				while (true) {
					// If this returns false, it means that the tasks still need to be consumed;
					if (!af[static_cast<std::size_t>(t_idx)].test_and_set()) {
						// Current vector of tasks.
						const auto &cur_tasks = task_table[t_idx];
						for (const auto &t: cur_tasks) {
							task_consume(t,tmp_term);
						}
					}
					// Update the index, wrapping around if necessary.
					t_idx = static_cast<t_size_type>(t_idx + 1u);
					if (t_idx == task_table.size()) {
						t_idx = 0u;
					}
					// If we got back to the original index, get out.
					if (t_idx == start_t_idx) {
						break;
					}
				}
			};
			// Go with the multiplication threads.
			future_list<decltype(thread_pool::enqueue(0u,thread_functor,0u))> ft_list;
			try {
				for (unsigned i = 0u; i < this->m_n_threads; ++i) {
					ft_list.push_back(thread_pool::enqueue(i,thread_functor,i));
				}
				// First let's wait for everything to finish.
				ft_list.wait_all();
				// Then, let's handle the exceptions.
				ft_list.get_all();
				// Finally, fix and finalise the series.
				this->sanitise_series(retval,this->m_n_threads);
				this->finalise_series(retval);
			} catch (...) {
				ft_list.wait_all();
				// Clean up and re-throw.
				retval._container().clear();
				throw;
			}
		}
};

}

#endif<|MERGE_RESOLUTION|>--- conflicted
+++ resolved
@@ -1127,13 +1127,8 @@
 		 * the integral arithmetic operations involved in the truncation logic will be checked for overflow.
 		 *
 		 * @return the result of the multiplication of the input series operands.
-<<<<<<< HEAD
-		 *
-		 * @throws std::overflow_error in case of (unlikely) overflow errors.
-=======
 		 * 
 		 * @throws std::overflow_error in case of overflow errors.
->>>>>>> f39eec71
 		 * @throws unspecified any exception thrown by:
 		 * - piranha::base_series_multiplier::plain_multiplication(),
 		 * - piranha::base_series_multiplier::estimate_final_series_size(),
