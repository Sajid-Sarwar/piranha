--- conflicted
+++ resolved
@@ -276,14 +276,8 @@
  * \todo it seems like in C++17 we can finally have an automatically inited global class in which to tuck the init
  * code (and probably the thread pool as well), via inline variables. Probably we will need to define it in a separate
  * header and then make sure to include that header in every piranha public header.
-<<<<<<< HEAD
  * \todo see if in series we can make container_type public (yes) and make the other protected members private, now that
  * we have functions to manipulate the container and the symbol set.
- * \todo safe_cast fixages: remove the dependency on mp_integer, fix the exception usage as explained above,
- * and once this is done check all uses of boost numeric_cast, which should now be replaceable by safe_cast.
- * Check also the fwd declaration usages which work around the current issues.
-=======
->>>>>>> 43056a06
  * \todo checkout the --enable-fat GMP build option - it looks like this is the way to go for a generic GMP lib
  * for binary windows distributions. UPDATE: this does not seem to work properly in mingw, but keep it in mind
  * for manylinux1.
