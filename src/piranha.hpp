--- conflicted
+++ resolved
@@ -164,27 +164,15 @@
  * \todo hash_set needs more testing.
  * \todo maybe we should rename is_container_element to is_regular_type.
  * \todo we should probably add the is_container_element check to the type inferred for evaluation, and possibly other automatically inferred types
-<<<<<<< HEAD
- * in generic algorithms - subs, ipow_subs, etc.?
- * \todo the general multiplier performance is non-deterministic at the moment: the estimation of the final size depends on the order in which
- * terms appear in the hash table, which in turn might depend upon previous multiplications performed by the general multiplier. In order to solve this
- * we could establish a deterministic order in the terms belonging to the same bucket *before* shuffling. This means calling a lot of std::sort
- * on small ranges, so we should first make the estimation parallel in order to pre-empt and scale properly performance penalties. In order to avoid
- * forcing keys to have an operator<() maybe we can do this improvement only on keys which support sorting.
- * \todo connected to the above, we need to parallelize all the serial parts in the multiplication algorithm. This is especially important for
- * truncated multiplication. This also means that we probably need to think about moving the n_threads calculation in the ctor of series_multiplier,
- * so the number is already available at all stages. We already have a m_n_threads member which needs probably to be reworked.
+ * in generic algorithms - subs, ipow_subs, etc.? This is kind of done in the pmappable requirements.
  * \todo probably we should think of a general scheme to provide all the following options for keys:
  * - general key (e.g., monomial, trigonometric_monomial - but does not make sense probably for divisor),
  * - Kronecker key (k_monomial, rtk_monomial, k_divisor),
  * - dynamic Kronecker key (dk_monomial, rtdk_monomial, dk_divisor).
-=======
- * in generic algorithms - subs, ipow_subs, etc.? This is kind of done in the pmappable requirements.
  * \todo the following items still remain to be finished up after the truncation rework:
  *   - re-evaluate the heuristic for choosing n_threads in fill_term_pointers, estimate_series_size, and the likes. Right now we are using
  *     the heuristic for series multiplication, but, at least in case of fill_term_pointers, it seems like we might be running in some overhead.
  *   - the fill_term_pointers parallelisation + deterministic ordering has not been done yet for rational coefficients.
->>>>>>> f39eec71
  */
 namespace piranha
 {
