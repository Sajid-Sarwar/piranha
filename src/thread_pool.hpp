--- conflicted
+++ resolved
@@ -218,139 +218,6 @@
 template <typename = void>
 class thread_pool_ : private detail::thread_pool_base<>
 {
-<<<<<<< HEAD
-		using base = detail::thread_pool_base<>;
-		// Enabler for use_threads.
-		template <typename Int>
-		using use_threads_enabler = typename std::enable_if<(std::is_integral<Int>::value && std::is_unsigned<Int>::value) ||
-			std::is_same<Int,integer>::value,int>::type;
-	public:
-		/// Append task
-		/**
-		 * \note
-		 * This method is enabled only if the expression <tt>f(args...)</tt> is well-formed.
-		 *
-		 * This method will add a task to the <tt>n</tt>-th thread in the pool. The task is represented
-		 * by a callable \p F and its arguments \p args, which will be copied into an execution queue
-		 * consumed by the thread to which the task is assigned.
-		 *
-		 * @param[in] n index of the thread that will consume the task.
-		 * @param[in] f callable object representing the task.
-		 * @param[in] args arguments to \p f.
-		 *
-		 * @return an <tt>std::future</tt> that will store the result of <tt>f(args...)</tt>.
-		 *
-		 * @throws std::invalid_argument if the thread index is equal to or larger than the current pool size.
-		 * @throws unspecified any exception thrown by:
-		 * - threading primitives,
-		 * - memory allocation errors,
-		 * - the constructors of \p f or \p args.
-		 */
-		template <typename F, typename ... Args>
-		static auto enqueue(unsigned n, F &&f, Args && ... args) ->
-			decltype(base::s_queues[0u]->enqueue(std::forward<F>(f),std::forward<Args>(args)...))
-		{
-			std::lock_guard<std::mutex> lock(s_mutex);
-			using size_type = decltype(base::s_queues.size());
-			if (n >= s_queues.size()) {
-				piranha_throw(std::invalid_argument,"thread index is out of range");
-			}
-			return base::s_queues[static_cast<size_type>(n)]->enqueue(std::forward<F>(f),std::forward<Args>(args)...);
-		}
-		/// Size
-		/**
-		 * @return the number of threads in the pool.
-		 *
-		 * @throws unspecified any exception thrown by threading primitives.
-		 */
-		static unsigned size()
-		{
-			std::lock_guard<std::mutex> lock(s_mutex);
-			return static_cast<unsigned>(base::s_queues.size());
-		}
-		/// Pool resize
-		/**
-		 * This method will resize the internal pool to contain \p new_size threads.
-		 * The method will first wait for the threads to consume all the pending tasks
-		 * (while forbidding the addition of new tasks),
-		 * and it will then create a new pool of size \p new_size. The new threads will be
-		 * bound, if possible, to the processor corresponding to their index in the pool.
-		 *
-		 * @param[in] new_size the new size of the pool.
-		 *
-		 * @throws std::invalid_argument if \p new_size is larger than an implementation-defined value or zero.
-		 * @throws unspecified any exception thrown by:
-		 * - threading primitives,
-		 * - memory allocation errors.
-		 */
-		static void resize(unsigned new_size)
-		{
-			if (unlikely(new_size == 0u)) {
-				piranha_throw(std::invalid_argument,"cannot resize the thread pool to zero");
-			}
-			std::lock_guard<std::mutex> lock(s_mutex);
-			using size_type = decltype(base::s_queues.size());
-			const size_type new_s = static_cast<size_type>(new_size);
-			if (unlikely(new_s != new_size)) {
-				piranha_throw(std::invalid_argument,"invalid size");
-			}
-			std::vector<std::unique_ptr<detail::task_queue>> new_queues;
-			new_queues.reserve(new_s);
-			for (size_type i = 0u; i < new_s; ++i) {
-				new_queues.emplace_back(::new detail::task_queue(static_cast<unsigned>(i)));
-			}
-			// NOTE: here the allocator is not swapped, as std::allocator won't propagate on swap.
-			// Besides, all instances of std::allocator are equal, so the operation is well-defined.
-			// http://en.cppreference.com/w/cpp/container/vector/swap
-			// If an exception gets actually thrown, no big deal.
-			new_queues.swap(base::s_queues);
-		}
-		/// Compute number of threads to use.
-		/**
-		 * \note
-		 * This function is enabled only if \p Int is an unsigned integer type or piranha::integer.
-		 *
-		 * This function computes the suggested number of threads to use, given an amount of total \p work_size units of work
-		 * and a minimum amount of work units per thread \p min_work_per_thread.
-		 *
-		 * The returned value will always be 1 if the calling thread is not the main thread; otherwise, a number of threads
-		 * such that each thread has at least \p min_work_per_thread units of work to consume will be returned. In any case, the return
-		 * value is always greater than zero.
-		 *
-		 * @param[in] work_size total number of work units.
-		 * @param[in] min_work_per_thread minimum number of work units to be consumed by a thread in the pool.
-		 *
-		 * @return the suggested number of threads to be used, always greater than zero.
-		 *
-		 * @throws std::invalid_argument if \p work_size or \p min_work_per_thread are not strictly positive.
-		 * @throws unspecified any exception thrown by threading primitives.
-		 */
-		template <typename Int, use_threads_enabler<Int> = 0>
-		static unsigned use_threads(const Int &work_size, const Int &min_work_per_thread)
-		{
-			// Check input params.
-			if (unlikely(work_size <= Int(0))) {
-				piranha_throw(std::invalid_argument,"invalid value for work size");
-			}
-			if (unlikely(min_work_per_thread <= Int(0))) {
-				piranha_throw(std::invalid_argument,"invalid value for minimum work per thread");
-			}
-			// Don't use threads if we are not in the main thread.
-			if (std::this_thread::get_id() != runtime_info::get_main_thread_id()) {
-				return 1u;
-			}
-			std::lock_guard<std::mutex> lock(s_mutex);
-			const auto n_threads = static_cast<unsigned>(base::s_queues.size());
-			piranha_assert(n_threads);
-			if (work_size / n_threads >= min_work_per_thread) {
-				// Enough work per thread, use them all.
-				return n_threads;
-			}
-			// Return a number of threads such that each thread consumes at least min_work_per_thread.
-			// Never return 0.
-			return static_cast<unsigned>(std::max(Int(1),static_cast<Int>(work_size / min_work_per_thread)));
-		}
-=======
     using base = detail::thread_pool_base<>;
     // Enabler for use_threads.
     template <typename Int>
@@ -486,7 +353,6 @@
         // Never return 0.
         return static_cast<unsigned>(std::max(Int(1), static_cast<Int>(work_size / min_work_per_thread)));
     }
->>>>>>> 1720868b
 };
 
 /// Alias for piranha::thread_pool_.
