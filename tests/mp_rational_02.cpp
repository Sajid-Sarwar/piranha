--- conflicted
+++ resolved
@@ -122,8 +122,6 @@
             }
             boost_roundtrip<binary_oarchive, binary_iarchive>(q_type{num, den});
             boost_roundtrip<text_oarchive, text_iarchive>(q_type{num, den});
-<<<<<<< HEAD
-=======
         }
         // Check bogus rationals with text archive.
         std::stringstream ss;
@@ -167,7 +165,6 @@
             boost_load(ia, out);
             out.canonicalise();
             BOOST_CHECK_EQUAL(out, -1);
->>>>>>> a02033f3
         }
     }
 };
