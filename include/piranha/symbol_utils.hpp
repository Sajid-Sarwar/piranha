/* Copyright 2009-2017 Francesco Biscani (bluescarni@gmail.com)

This file is part of the Piranha library.

The Piranha library is free software; you can redistribute it and/or modify
it under the terms of either:

  * the GNU Lesser General Public License as published by the Free
    Software Foundation; either version 3 of the License, or (at your
    option) any later version.

or

  * the GNU General Public License as published by the Free Software
    Foundation; either version 3 of the License, or (at your option) any
    later version.

or both in parallel, as here.

The Piranha library is distributed in the hope that it will be useful, but
WITHOUT ANY WARRANTY; without even the implied warranty of MERCHANTABILITY
or FITNESS FOR A PARTICULAR PURPOSE.  See the GNU General Public License
for more details.

You should have received copies of the GNU General Public License and the
GNU Lesser General Public License along with the Piranha library.  If not,
see https://www.gnu.org/licenses/. */

#ifndef PIRANHA_SYMBOL_UTILS_HPP
#define PIRANHA_SYMBOL_UTILS_HPP

#include <algorithm>
#include <iterator>
#include <limits>
#include <stdexcept>
#include <string>
#include <tuple>
#include <type_traits>
#include <utility>
#include <vector>

#include <boost/container/container_fwd.hpp>
#include <boost/container/flat_map.hpp>
#include <boost/container/flat_set.hpp>
#include <boost/iterator/filter_iterator.hpp>
#include <boost/iterator/transform_iterator.hpp>
#include <boost/iterator/zip_iterator.hpp>
#include <boost/tuple/tuple.hpp>

#include <piranha/config.hpp>
#include <piranha/detail/init.hpp>
#include <piranha/exceptions.hpp>
#include <piranha/safe_cast.hpp>

namespace piranha
{

// Flat set of symbols.
using symbol_fset = boost::container::flat_set<std::string>;

/// Flat map of symbols.
/**
 * This data structure maps an ordered set of symbols to objects of type ``T``.
 */
template <typename T>
using symbol_fmap = boost::container::flat_map<std::string, T>;

// Symbol index.
using symbol_idx = symbol_fset::size_type;

// Flat set of symbol indices.
using symbol_idx_fset = boost::container::flat_set<symbol_idx>;

/// Flat map of symbol indices.
/**
 * This sorted data structure maps \link piranha::symbol_idx symbol_idx\endlink instances to the generic type \p T.
 */
template <typename T>
using symbol_idx_fmap = boost::container::flat_map<symbol_idx, T>;

inline namespace impl
{

// This function will do symbol-merging for a vector-like key. Vector must support a minimal std::vector interface,
// and the value type must be constructible from zero and copy ctible.
template <typename Vector>
inline void vector_key_merge_symbols(Vector &retval, const Vector &v, const symbol_idx_fmap<symbol_fset> &ins_map,
                                     const symbol_fset &orig_args)
{
    using value_type = typename Vector::value_type;
    if (unlikely(v.size() != orig_args.size())) {
        // The usual sanity check.
        piranha_throw(std::invalid_argument, "invalid argument(s) for symbol set merging: the size of the original "
                                             "symbol set ("
                                                 + std::to_string(orig_args.size())
                                                 + ") must be equal to the key's size (" + std::to_string(v.size())
                                                 + ")");
    }
    if (unlikely(!ins_map.size())) {
        // If we have nothing to insert, it means something is wrong: we should never invoke
        // symbol merging if there's nothing to merge.
        piranha_throw(std::invalid_argument,
                      "invalid argument(s) for symbol set merging: the insertion map cannot be empty");
    }
    if (unlikely(ins_map.rbegin()->first > v.size())) {
        // The last element of the insertion map must be at most v.size(), which means that there
        // are symbols to be appended at the end.
        piranha_throw(std::invalid_argument,
                      "invalid argument(s) for symbol set merging: the last index of the insertion map ("
                          + std::to_string(ins_map.rbegin()->first) + ") must not be greater than the key's size ("
                          + std::to_string(v.size()) + ")");
    }
    // NOTE: possibility of reserve(), if we ever implement it in static/small vector.
    piranha_assert(retval.size() == 0u);
    auto map_it = ins_map.begin();
    const auto map_end = ins_map.end();
    for (decltype(v.size()) i = 0; i < v.size(); ++i) {
        if (map_it != map_end && map_it->first == i) {
            // NOTE: here and below we should really have a better way to insert
            // a block of zeroes rather than using a back inserter, especially
            // for our custom vector classes. Revisit this eventually.
            std::fill_n(std::back_inserter(retval), map_it->second.size(), value_type(0));
            ++map_it;
        }
        retval.push_back(v[i]);
    }
    // We could still have symbols which need to be appended at the end.
    if (map_it != map_end) {
        std::fill_n(std::back_inserter(retval), map_it->second.size(), value_type(0));
        piranha_assert(map_it + 1 == map_end);
    }
}
} // namespace impl

/// Merge two \link piranha::symbol_fset symbol_fset\endlink.
/**
 * This function will merge the input \link piranha::symbol_fset symbol_fset\endlink \p s1 and \p s2, returning a tuple
 * of three elements:
 * - a \link piranha::symbol_fset symbol_fset\endlink representing the union \p u of \p s1 and \p s2,
 * - two <em>insertion maps</em> \p m1 and \p m2 representing the set differences <tt>u\\s1</tt>
 *   and <tt>u\\s2</tt> respectively.
 *
 * The insertion maps contain the indices in \p s1 and \p s2 at which symbols must be added
 * so that \p s1 and \p s2, after the insertion of the symbols in \p m1 and \p m2, become identical to \p u.
 *
 * For example, given the input sets <tt>s1 = ["b", "c", "e"]</tt> and <tt>s2 = ["a", "c", "d", "f", "g"]</tt>,
 * the return values will be:
 * - <tt>u = ["a", "b", "c", "d", "e", "f", "g"]</tt>,
 * - <tt>m1 = [(0, ["a"]), (2, ["d"]), (3, ["f", "g"])]</tt>,
 * - <tt>m2 = [(1, ["b"]), (3, ["e"])]</tt>.
 *
 * @param s1 the first set.
 * @param s2 the second set.
 *
 * @return a triple containing the union \p u of \p s1 and \p s2 and the set differences <tt>u\\s1</tt>
 * and <tt>u\\s2</tt>.
 *
 * @throws std::overflow_error in case of internal overflows.
 * @throws unspecified any exception thrown by memory allocation errors.
 */
inline std::tuple<symbol_fset, symbol_idx_fmap<symbol_fset>, symbol_idx_fmap<symbol_fset>>
ss_merge(const symbol_fset &s1, const symbol_fset &s2)
{
    // Use a local cache for the accumulation of the union.
    PIRANHA_MAYBE_TLS std::vector<std::string> v_cache;
    using v_cache_size_t = decltype(v_cache.size());
    // NOTE: the max size of the union is the sum of the two sizes, make sure
    // we can compute that safely.
    if (unlikely(s2.size() > std::numeric_limits<v_cache_size_t>::max()
                 || s1.size() > std::numeric_limits<v_cache_size_t>::max() - s2.size())) {
        piranha_throw(std::overflow_error,
                      "overflow in the computation of the size of the union of two symbol sets of sizes "
                          + std::to_string(s1.size()) + " and " + std::to_string(s2.size()));
    }
    const auto max_size = static_cast<v_cache_size_t>(static_cast<v_cache_size_t>(s1.size()) + s2.size());
    if (v_cache.size() < max_size) {
        // Enlarge if needed.
        v_cache.resize(max_size);
    }
    // Do the union.
    const auto u_end = std::set_union(s1.begin(), s1.end(), s2.begin(), s2.end(), v_cache.begin());
    // Create the output set out of the union, knowing that it is ordered by construction.
    symbol_fset u_set{boost::container::ordered_unique_range_t{}, v_cache.begin(), u_end};
    auto compute_map = [&u_set](const symbol_fset &s) {
        symbol_idx_fmap<symbol_fset> retval;
        // NOTE: max size of retval is the original size + 1
        // (there could be an insertion before each and every element of s, plus an
        // insertion at the end).
        // NOTE: here the static_cast is fine, even if the size type were
        // a short unsigned integral. The conversion rules ensure that the addition
        // is always done with unsigned arithmetic, thanks to the presence of 1u
        // as operand.
        retval.reserve(static_cast<decltype(retval.size())>(s.size() + 1u));
        auto u_it = u_set.cbegin();
        for (decltype(s.size()) i = 0; i < s.size(); ++i, ++u_it) {
            piranha_assert(u_it != u_set.end());
            const auto &cur_sym = *s.nth(i);
            if (*u_it < cur_sym) {
                const auto new_it = retval.emplace_hint(retval.end(), i, symbol_fset{*u_it});
                for (++u_it; *u_it < cur_sym; ++u_it) {
                    piranha_assert(u_it != u_set.end());
                    new_it->second.insert(new_it->second.end(), *u_it);
                }
                piranha_assert(*u_it == cur_sym);
            }
        }
        // Insertions at the end.
        if (u_it != u_set.cend()) {
            const auto new_it = retval.emplace_hint(retval.end(), s.size(), symbol_fset{*u_it});
            for (++u_it; u_it != u_set.cend(); ++u_it) {
                new_it->second.insert(new_it->second.end(), *u_it);
            }
        }
        return retval;
    };
    return std::make_tuple(std::move(u_set), compute_map(s1), compute_map(s2));
}

/// Identify the index of a symbol in a \link piranha::symbol_fset symbol_fset\endlink.
/**
 * This function will return the positional index of the symbol ``name``
 * in the set ``ref``. If ``name`` is not in ``ref``, the size of ``ref`` will be returned.
 *
 * @param ref the input \link piranha::symbol_fset symbol_fset\endlink.
 * @param name the symbol whose index in ``ref`` will be returned.
 *
 * @return the positional index of ``name`` in ``ref``.
 */
inline symbol_idx ss_index_of(const symbol_fset &ref, const std::string &name)
{
    return ref.index_of(ref.find(name));
}

inline namespace impl
{

// Functor for use in the filter iterator below.
struct mask_ss_filter {
    template <typename Tuple>
    bool operator()(const Tuple &t) const
    {
        // NOTE: the filter iterator skips when this returns false.
        // Since the mask is 1 for elements to be skipped, we need to return
        // true if the mask is zero.
        return t.template get<0>() == char(0);
    }
};

// Functor for use in the transform iterator below.
struct mask_ss_transform {
    template <typename Tuple>
    const std::string &operator()(const Tuple &t) const
    {
        // NOTE: we need to extract the symbol name, which is
        // the second element of the tuple.
        return t.template get<1>();
    }
};
} // namespace impl

/// Trim a \link piranha::symbol_fset symbol_fset\endlink.
/**
 * This function will trim the input set ``s`` according to the values in ``mask``.
 * That is, a copy of ``s`` is returned without the symbols whose corresponding
 * values in ``mask`` are nonzero.
 *
 * For instance, if the input set ``s`` is ``["x", "y", "z"]`` and the input mask is
 * ``[0, 1, 0]``, then the return value of this function is the set ``["x", "z"]`` (i.e., the
 * ``"y"`` symbol was eliminated because its corresponding value in ``mask`` is 1).
 *
 * @param s the input \link piranha::symbol_fset symbol_fset\endlink.
 * @param mask the trimming mask.
 *
 * @return a copy of ``s`` trimmed according to ``mask``.
 *
 * @throws std::invalid_argument if the sizes of ``s`` and ``mask`` differ.
 * @throws unspecified any exception thrown by the construction of the return value.
 */
inline symbol_fset ss_trim(const symbol_fset &s, const std::vector<char> &mask)
{
    if (unlikely(s.size() != mask.size())) {
        // The usual sanity check.
        piranha_throw(std::invalid_argument,
                      "invalid argument(s) for symbol set trimming: the size of the original symbol set ("
                          + std::to_string(s.size()) + ") differs from the size of trimming mask ("
                          + std::to_string(mask.size()) + ")");
    }
    // First we zip together s and mask.
    auto zip_begin = boost::make_zip_iterator(boost::make_tuple(mask.begin(), s.begin()));
    auto zip_end = boost::make_zip_iterator(boost::make_tuple(mask.end(), s.end()));
    // Then we create a filter on the zip: iterate only over those zipped values in which
    // the first element (i.e., the mask) is 0.
    auto filter_begin = boost::make_filter_iterator(mask_ss_filter{}, zip_begin, zip_end);
    auto filter_end = boost::make_filter_iterator(mask_ss_filter{}, zip_end, zip_end);
    // Finally, we need to take the skipping iterator and extract only the second element
    // of each value (the actual symbol name).
    auto trans_begin = boost::make_transform_iterator(filter_begin, mask_ss_transform{});
    auto trans_end = boost::make_transform_iterator(filter_end, mask_ss_transform{});
    // Now we can construct the return value. We know it is ordered because the original
    // symbol set is ordered, and we just skip over some elements.
    return symbol_fset{boost::container::ordered_unique_range_t{}, trans_begin, trans_end};
}

/// Find the indices of the intersection of two \link piranha::symbol_fset symbol_fset\endlink.
/**
 * This function first computes the intersection ``ix`` of the two sets ``s1`` and ``s2``, and then returns
 * a set with the positional indices of ``ix`` in ``s1``.
 *
 * For instance, if ``s1`` is ``["b", "d", "e"]`` and ``s2`` is ``["a", "b", "c", "d", "g"]``,
 * the intersection ``ix`` is ``["b", "d"]`` and the returned set is ``[0, 1]``.
 *
 * @param s1 the first operand.
 * @param s2 the second operand.
 *
 * @return the indices in ``s1`` of the intersection of ``s1`` and ``s2``.
 *
 * @throws std::overflow_error if the size of ``s1`` is larger than an implementation-defined value.
 * @throws unspecified any exception thrown by the public interface of \link piranha::symbol_fset symbol_fset\endlink,
 * or by \link piranha::safe_cast() safe_cast()\endlink.
 */
inline symbol_idx_fset ss_intersect_idx(const symbol_fset &s1, const symbol_fset &s2)
{
    using it_diff_t = decltype(s1.end() - s1.begin());
    using it_udiff_t = std::make_unsigned<it_diff_t>::type;
    // NOTE: let's make sure all the indices in s1 can be represented by the iterator diff type.
    // This makes the computation of s1_it - s1_it_b later safe.
    if (unlikely(s1.size() > static_cast<it_udiff_t>(std::numeric_limits<it_diff_t>::max()))) {
        piranha_throw(
            std::overflow_error,
            "overflow in the determination of the indices of the intersection of two symbol_fset: the size of one of "
            "the sets ("
                + std::to_string(s1.size())
                + ") is larger than the maximum value representable by the difference type of symbol_fset's iterators ("
                + std::to_string(std::numeric_limits<it_diff_t>::max()) + ")");
    }
    // Use a local vector cache to build the result.
    PIRANHA_MAYBE_TLS std::vector<symbol_idx> vidx;
    // The max possible size of the intersection is the minimum size of the
    // two input sets.
    const auto max_size = std::min(s1.size(), s2.size());
    // Enlarge vidx if needed.
    if (vidx.size() < max_size) {
        vidx.resize(piranha::safe_cast<decltype(vidx.size())>(max_size));
    }
    auto vidx_it = vidx.begin();
    const auto s1_it_b = s1.begin(), s1_it_f = s1.end();
    auto s1_it = s1_it_b;
    for (const auto &sym : s2) {
        // Try to locate sym into s1, using s1_it to store the result
        // of the search.
        s1_it = std::lower_bound(s1_it, s1_it_f, sym);
        if (s1_it == s1_it_f) {
            // No symbol >= sym was found in s1, we
            // can break out as no more symbols from s2 can
            // be found in s1.
            break;
        }
        // Now s1_it points to a symbol which is >= sym.
        if (*s1_it == sym) {
            // We found sym in s1, record its index.
            // NOTE: we know by construction that s1_it - s1_it_b is nonnegative, hence we can
            // cast it safely to the unsigned counterpart. We also know we can compute it safely
            // because we checked earlier. Finally, we need a safe cast in principle as symbol_idx
            // and the unsigned counterpart of it_diff_t might be different (in reality, safe_cast
            // will probably be optimised out).
            piranha_assert(vidx_it != vidx.end());
            *(vidx_it++) = piranha::safe_cast<symbol_idx>(static_cast<it_udiff_t>(s1_it - s1_it_b));
            // Bump up s1_it: we want to start searching from the next
            // element in the next loop iteration.
            ++s1_it;
        }
    }
    // Build the return value. We know that, by construction, vidx has been built
    // as a sorted vector.
    assert(std::is_sorted(vidx.begin(), vidx_it));
    return symbol_idx_fset{boost::container::ordered_unique_range_t{}, vidx.begin(), vidx_it};
}

inline namespace impl
{

// Enabler for sm_intersect_idx.
template <typename T>
using has_sm_intersect_idx
    = conjunction<std::is_move_constructible<T>, std::is_copy_constructible<T>, std::is_destructible<T>>;

template <typename T>
using sm_intersect_idx_enabler = enable_if_t<has_sm_intersect_idx<T>::value, int>;
} // namespace impl

/*! \brief Find the indices of the intersection of a \link piranha::symbol_fset symbol_fset\endlink and a
 *         \link piranha::symbol_fmap symbol_fmap\endlink.
 *
 * \note
 * This function is enabled only if ``T`` is move-constructible, copy-constructible and destructible.
 *
 * This function first computes the intersection ``ix`` of the set ``s`` and the keys of ``m``, and then returns
 * a map in which the keys are the positional indices of ``ix`` in ``s`` and the values are the corresponding
 * values of ``ix`` in ``m``.
 *
 * For instance, if ``T`` is ``int``, ``s`` is ``["b", "d", "e"]`` and ``m`` is ``[("a", 1), ("b", 2), ("c", 3), ("d",
 * 4), ("g", 5)]``, the intersection ``ix`` is ``["b", "d"]`` and the returned map is ``[(0, 2), (1, 4)]``.
 *
 * @param s the set operand.
 * @param m the map operand.
 *
 * @return a symbol_idx_fmap mapping the indices in ``s`` of the intersection of ``s`` and ``m`` to the values in ``m``.
 *
 * @throws std::overflow_error if the size of ``s`` is larger than an implementation-defined value.
 * @throws unspecified any exception thrown by:
 * - the public interfaces of \link piranha::symbol_fset symbol_fset\endlink and \link piranha::symbol_fmap
 *   symbol_fmap\endlink,
 * - \link piranha::safe_cast() safe_cast()\endlink,
 * - the copy constructor of ``T``.
 */
template <typename T, sm_intersect_idx_enabler<T> = 0>
inline symbol_idx_fmap<T> sm_intersect_idx(const symbol_fset &s, const symbol_fmap<T> &m)
{
    // NOTE: the code here is quite similar to the other similar function above,
    // just a few small differences. Perhaps we can refactor out some common
    // code eventually.
    using it_diff_t = decltype(s.end() - s.begin());
    using it_udiff_t = std::make_unsigned<it_diff_t>::type;
    // NOTE: let's make sure all the indices in s can be represented by the iterator diff type.
    // This makes the computation of s_it - s_it_b later safe.
    if (unlikely(s.size() > static_cast<it_udiff_t>(std::numeric_limits<it_diff_t>::max()))) {
        piranha_throw(
            std::overflow_error,
            "overflow in the determination of the indices of the intersection of a symbol_fset and a symbol_fmap: the "
            "size of the set ("
                + std::to_string(s.size())
                + ") is larger than the maximum value representable by the difference type of symbol_fset's iterators ("
                + std::to_string(std::numeric_limits<it_diff_t>::max()) + ")");
    }
    // Init the return value.
    symbol_idx_fmap<T> retval;
    // The max possible size of the intersection is the minimum size of the
    // two input objects.
    const auto max_size
        = std::min<typename std::common_type<decltype(s.size()), decltype(m.size())>::type>(s.size(), m.size());
    // Reserve enough space.
    retval.reserve(piranha::safe_cast<decltype(retval.size())>(max_size));
    const auto s_it_b = s.begin(), s_it_f = s.end();
    auto s_it = s_it_b;
    for (const auto &p : m) {
        const auto &sym = p.first;
        // Try to locate the current symbol in s, using s_it to store the result
        // of the search.
        s_it = std::lower_bound(s_it, s_it_f, sym);
        if (s_it == s_it_f) {
            // No symbol >= sym was found in s, we
            // can break out as no more symbols from m can
            // be found in s.
            break;
        }
        // Now s_it points to a symbol which is >= sym.
        if (*s_it == sym) {
            // We found sym in s, record its index.
            // NOTE: we know by construction that s_it - s_it_b is nonnegative, hence we can
            // cast it safely to the unsigned counterpart. We also know we can compute it safely
            // because we checked earlier. Finally, we need a safe cast in principle as symbol_idx
            // and the unsigned counterpart of it_diff_t might be different (in reality, safe_cast
            // will probably be optimised out).
            auto ins_ret = retval.emplace_hint(
                retval.end(), piranha::safe_cast<symbol_idx>(static_cast<it_udiff_t>(s_it - s_it_b)), p.second);
#if defined(NDEBUG)
            (void)ins_ret;
#else
            piranha_assert(ins_ret == retval.end() - 1);
#endif
            // Bump up s_it: we want to start searching from the next
            // element in the next loop iteration.
            ++s_it;
        }
    }
<<<<<<< HEAD
    // Build the return value. We know that, by construction, vidx has been built
    // as a sorted vector.
    return symbol_idx_fmap<T>{boost::container::ordered_unique_range_t{}, vidx.begin(), vidx_it};
=======
    return retval;
>>>>>>> 1d776ddd
}
} // namespace piranha

#endif<|MERGE_RESOLUTION|>--- conflicted
+++ resolved
@@ -473,13 +473,7 @@
             ++s_it;
         }
     }
-<<<<<<< HEAD
-    // Build the return value. We know that, by construction, vidx has been built
-    // as a sorted vector.
-    return symbol_idx_fmap<T>{boost::container::ordered_unique_range_t{}, vidx.begin(), vidx_it};
-=======
     return retval;
->>>>>>> 1d776ddd
 }
 } // namespace piranha
 
