--- conflicted
+++ resolved
@@ -69,10 +69,6 @@
 
 #if defined(PIRANHA_HAVE_CONCEPTS)
 template <typename To, SafelyCastable<To> From>
-<<<<<<< HEAD
-inline To safe_cast(From &&x)
-=======
->>>>>>> 50e5ecd4
 #else
 template <typename To, typename From, enable_if_t<is_safely_castable<From, To>::value, int> = 0>
 #endif
@@ -89,7 +85,6 @@
 inline namespace impl
 {
 
-<<<<<<< HEAD
 // This is a small helper to verify that the size() of a container
 // can be safely converted to the difference type of its iterator type.
 // In a few places we use std::distance to determine the size of a range,
@@ -100,10 +95,6 @@
 {
     (void)piranha::safe_cast<typename std::iterator_traits<decltype(c.begin())>::difference_type>(c.size());
 }
-=======
-#endif
-} // namespace piranha
->>>>>>> 50e5ecd4
 
 } // namespace impl
 } // namespace piranha
