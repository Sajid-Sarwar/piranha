--- conflicted
+++ resolved
@@ -184,56 +184,45 @@
 using is_nonconst_rvalue_ref = conjunction<std::is_rvalue_reference<T>, negation<std::is_const<unref_t<T>>>>;
 }
 
-<<<<<<< HEAD
-// Detect C++ FP complex types, in a similar way to std::is_floating_point.
+template <typename T, typename... Args>
+using are_same = conjunction<std::is_same<T, Args>...>;
+
+#if defined(PIRANHA_HAVE_CONCEPTS)
+
+// Provide concept versions of a few C++ type traits.
+template <typename T>
+concept bool CppArithmetic = std::is_arithmetic<T>::value;
+
+template <typename T>
+concept bool CppIntegral = std::is_integral<T>::value;
+
+template <typename T>
+concept bool CppFloatingPoint = std::is_floating_point<T>::value;
+
+template <typename T, typename... Args>
+concept bool Constructible = std::is_constructible<T, Args...>::value;
+
+template <typename T>
+concept bool DefaultConstructible = std::is_default_constructible<T>::value;
+
+template <typename From, typename To>
+concept bool Convertible = std::is_convertible<From, To>::value;
+
+template <typename T>
+concept bool NonConst = !std::is_const<T>::value;
+
+template <typename T, typename... Args>
+concept bool Same = are_same<T, Args...>::value;
+
+#endif
+
 template <typename T>
 using is_cpp_complex
     = disjunction<std::is_same<uncv_t<T>, std::complex<float>>, std::is_same<uncv_t<T>, std::complex<double>>,
                   std::is_same<uncv_t<T>, std::complex<long double>>>;
-=======
-template <typename T, typename... Args>
-using are_same = conjunction<std::is_same<T, Args>...>;
->>>>>>> 856aec1e
-
-#if defined(PIRANHA_HAVE_CONCEPTS)
-
-// Provide concept versions of a few C++ type traits.
-template <typename T>
-concept bool CppArithmetic = std::is_arithmetic<T>::value;
-
-template <typename T>
-concept bool CppIntegral = std::is_integral<T>::value;
-
-template <typename T>
-concept bool CppFloatingPoint = std::is_floating_point<T>::value;
-
-template <typename T, typename... Args>
-concept bool Constructible = std::is_constructible<T, Args...>::value;
-
-template <typename T>
-concept bool DefaultConstructible = std::is_default_constructible<T>::value;
-
-template <typename From, typename To>
-concept bool Convertible = std::is_convertible<From, To>::value;
-
-template <typename T>
-concept bool NonConst = !std::is_const<T>::value;
-
-<<<<<<< HEAD
-=======
-template <typename T, typename... Args>
-concept bool Same = are_same<T, Args...>::value;
-
-#endif
-
-template <typename T>
-using is_cpp_complex
-    = disjunction<std::is_same<uncv_t<T>, std::complex<float>>, std::is_same<uncv_t<T>, std::complex<double>>,
-                  std::is_same<uncv_t<T>, std::complex<long double>>>;
-
-#if defined(PIRANHA_HAVE_CONCEPTS)
-
->>>>>>> 856aec1e
+
+#if defined(PIRANHA_HAVE_CONCEPTS)
+
 template <typename T>
 concept bool CppComplex = is_cpp_complex<T>::value;
 
