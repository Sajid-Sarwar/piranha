--- conflicted
+++ resolved
@@ -361,14 +361,10 @@
         return;
     }
     // Destroy functor.
-<<<<<<< HEAD
-    auto destroy_function = [](T * start, T * end) noexcept(noexcept(start->~T()))
-=======
     // NOTE: GCC suggests adding noexcept for some reason, which is fair as we are
     // forcing T to have a non-throwing dtor. Let's double check with a static
     // assert in any case.
     auto destroy_function = [](T * start, T * end) noexcept
->>>>>>> 2230cc55
     {
         for (; start != end; ++start) {
             static_assert(noexcept(start->~T()), "This destructor cannot throw.");
